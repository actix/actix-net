--- conflicted
+++ resolved
@@ -1,15 +1,11 @@
 # Changes
 
 ## Unreleased - 2022-xx-xx
-<<<<<<< HEAD
 - Minimum supported Rust version (MSRV) is now 1.59.
-- Fix no_std compatibility. [#471]
-=======
 
 
 ## 1.2.1 - 2022-11-12
 - Fix `#[no_std]` compatibility. [#471]
->>>>>>> 8e9401f8
 
 [#471]: https://github.com/actix/actix-net/pull/471
 
