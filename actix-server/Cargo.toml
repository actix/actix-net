[package]
name = "actix-server"
<<<<<<< HEAD
version = "0.6.0"
=======
version = "0.7.0"
>>>>>>> 2e8c2c77
authors = ["Nikolay Kim <fafhrd91@gmail.com>"]
description = "Actix server - General purpose tcp server"
keywords = ["network", "framework", "async", "futures"]
homepage = "https://actix.rs"
repository = "https://github.com/actix/actix-net.git"
documentation = "https://docs.rs/actix-server/"
categories = ["network-programming", "asynchronous"]
license = "MIT/Apache-2.0"
exclude = [".gitignore", ".travis.yml", ".cargo/config", "appveyor.yml"]
edition = "2018"
workspace = ".."

[package.metadata.docs.rs]
features = ["ssl", "tls", "rust-tls", "uds"]

[lib]
name = "actix_server"
path = "src/lib.rs"

[features]
default = []

# tls
tls = ["native-tls"]

# openssl
ssl = ["openssl", "tokio-openssl", "actix-server-config/ssl"]

# rustls
rust-tls = ["rustls", "tokio-rustls", "webpki", "webpki-roots", "actix-server-config/rust-tls"]

# uds
# uds = ["mio-uds", "tokio-uds", "actix-server-config/uds"]

[dependencies]
actix-rt = "0.2.2"
actix-service = "0.4.1"
actix-server-config = "0.2.0"

log = "0.4"
num_cpus = "1.0"

mio = "0.6.19"
net2 = "0.2"
futures = { package = "futures-preview", version = "0.3.0-alpha.18" }
slab = "0.4"
tokio = "0.2.0-alpha.4"
tokio-io = "0.2.0-alpha.4"
tokio-net = { version = "0.2.0-alpha.4", features = ["signal"] }
tokio-timer = "0.3.0-alpha.4"

# unix domain sockets
mio-uds = { version="0.6.7", optional = true }
#tokio-uds = { version="0.2.5", optional = true }

# native-tls
native-tls = { version="0.2", optional = true }

# openssl
openssl = { version="0.10", optional = true }
tokio-openssl = { version="0.4.0-alpha.4", optional = true }

# rustls
rustls = { version = "0.16.0", optional = true }
<<<<<<< HEAD
tokio-rustls = { version = "0.12.0-alpha.2", optional = true }
=======
tokio-rustls = { version = "0.10.0", optional = true }
>>>>>>> 2e8c2c77
webpki = { version = "0.21", optional = true }
webpki-roots = { version = "0.17", optional = true }

[dev-dependencies]
bytes = "0.4"
actix-codec = "0.1.2"
env_logger = "0.6"<|MERGE_RESOLUTION|>--- conflicted
+++ resolved
@@ -1,10 +1,6 @@
 [package]
 name = "actix-server"
-<<<<<<< HEAD
-version = "0.6.0"
-=======
 version = "0.7.0"
->>>>>>> 2e8c2c77
 authors = ["Nikolay Kim <fafhrd91@gmail.com>"]
 description = "Actix server - General purpose tcp server"
 keywords = ["network", "framework", "async", "futures"]
@@ -69,11 +65,7 @@
 
 # rustls
 rustls = { version = "0.16.0", optional = true }
-<<<<<<< HEAD
 tokio-rustls = { version = "0.12.0-alpha.2", optional = true }
-=======
-tokio-rustls = { version = "0.10.0", optional = true }
->>>>>>> 2e8c2c77
 webpki = { version = "0.21", optional = true }
 webpki-roots = { version = "0.17", optional = true }
 
