--- conflicted
+++ resolved
@@ -3,20 +3,15 @@
 ## Unreleased - 2021-xx-xx
 * Remove `config` module. `ServiceConfig`, `ServiceRuntime` public types are removed due to this change. [#349]
 * Remove `ServerBuilder::configure` [#349]
-<<<<<<< HEAD
 * Add `io-uring` feature for enabling async file I/O on linux. [#374]
-
-[#349]: https://github.com/actix/actix-net/pull/349
-[#374]: https://github.com/actix/actix-net/pull/374
-=======
 * Server no long listens to SIGHUP signal.
   It actually did not take any action when receiving SIGHUP, the only thing SIGHUP did was to stop
   the Server from receiving any future signal, because the `Signals` future stops on the first
   signal received [#389]
 
+[#374]: https://github.com/actix/actix-net/pull/374
 [#349]: https://github.com/actix/actix-net/pull/349
 [#389]: https://github.com/actix/actix-net/pull/389
->>>>>>> c3d697df
 
 
 ## 2.0.0-beta.5 - 2021-04-20
