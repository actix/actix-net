--- conflicted
+++ resolved
@@ -1,7 +1,6 @@
 # Changes
 
 ## Unreleased - 2020-xx-xx
-<<<<<<< HEAD
 * Update `mio` dependency to 0.7.3.
 * Remove `socket2` dependency.
 * `ServerBuilder::backlog` would accept `u32` instead of `i32`.
@@ -9,10 +8,9 @@
 * Remove `AcceptNotify` type and pass `WakerQueue` to `Worker` for wake up the `Accept`'s `Poll`.
 * Convert `mio::net::TcpStream` to `actix_rt::net::TcpStream`(`UnixStream` for uds) using `FromRawFd` and `IntoRawFd`(`FromRawSocket` and `IntoRawSocket` on windows).
 * Remove `AsyncRead` and `AsyncWrite` trait bound for `socket::FromStream` trait. 
-=======
 * Added explicit info log message on accept queue pause. [#215]
 
->>>>>>> 89e56cf6
+[#215]: https://github.com/actix/actix-net/pull/215
 
 ## 1.0.4 - 2020-09-12
 * Update actix-codec to 0.3.0.
