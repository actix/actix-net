use std::{
    future::Future,
    io, mem,
    pin::Pin,
    task::{Context, Poll},
    time::Duration,
};

use actix_rt::{self as rt, net::TcpStream, time::sleep, System};
use log::{error, info};
use tokio::sync::mpsc::{unbounded_channel, UnboundedReceiver};
use tokio::sync::oneshot;

use crate::accept::AcceptLoop;
use crate::config::{ConfiguredService, ServiceConfig};
use crate::server::{Server, ServerCommand};
use crate::service::{InternalServiceFactory, ServiceFactory, StreamNewService};
use crate::signals::{Signal, Signals};
use crate::socket::{MioListener, StdSocketAddr, StdTcpListener, ToSocketAddrs};
use crate::socket::{MioTcpListener, MioTcpSocket};
use crate::waker_queue::{WakerInterest, WakerQueue};
use crate::worker::{
    ServerWorker, ServerWorkerConfig, WorkerAvailability, WorkerHandleAccept,
    WorkerHandleServer,
};
use crate::{join_all, Token};
use futures_core::future::LocalBoxFuture;

/// Server builder
pub struct ServerBuilder {
    threads: usize,
    token: Token,
    backlog: u32,
    handles: Vec<(usize, WorkerHandleServer)>,
    services: Vec<Box<dyn InternalServiceFactory>>,
    sockets: Vec<(Token, String, MioListener)>,
    accept: AcceptLoop,
    exit: bool,
    no_signals: bool,
    cmd: UnboundedReceiver<ServerCommand>,
    server: Server,
    on_stop: Box<dyn Fn() -> LocalBoxFuture<'static, ()>>,
    notify: Vec<oneshot::Sender<()>>,
    worker_config: ServerWorkerConfig,
}

impl Default for ServerBuilder {
    fn default() -> Self {
        Self::new()
    }
}

impl ServerBuilder {
    /// Create new Server builder instance
    pub fn new() -> ServerBuilder {
        let (tx, rx) = unbounded_channel();
        let server = Server::new(tx);

        ServerBuilder {
            threads: num_cpus::get(),
            token: Token::default(),
            handles: Vec::new(),
            services: Vec::new(),
            sockets: Vec::new(),
            accept: AcceptLoop::new(server.clone()),
            backlog: 2048,
            exit: false,
            no_signals: false,
            cmd: rx,
            notify: Vec::new(),
            server,
            on_stop: Box::new(|| Box::pin(async {})),
            worker_config: ServerWorkerConfig::default(),
        }
    }

    /// Set number of workers to start.
    ///
    /// By default server uses number of available logical cpu as workers
    /// count. Workers must be greater than 0.
    pub fn workers(mut self, num: usize) -> Self {
        assert_ne!(num, 0, "workers must be greater than 0");
        self.threads = num;
        self
    }

    /// Set max number of threads for each worker's blocking task thread pool.
    ///
    /// One thread pool is set up **per worker**; not shared across workers.
    ///
    /// # Examples:
    /// ```
    /// # use actix_server::ServerBuilder;
    /// let builder = ServerBuilder::new()
    ///     .workers(4) // server has 4 worker thread.
    ///     .worker_max_blocking_threads(4); // every worker has 4 max blocking threads.
    /// ```
    ///
    /// See [tokio::runtime::Builder::max_blocking_threads] for behavior reference.
    pub fn worker_max_blocking_threads(mut self, num: usize) -> Self {
        self.worker_config.max_blocking_threads(num);
        self
    }

    /// Set the maximum number of pending connections.
    ///
    /// This refers to the number of clients that can be waiting to be served.
    /// Exceeding this number results in the client getting an error when
    /// attempting to connect. It should only affect servers under significant
    /// load.
    ///
    /// Generally set in the 64-2048 range. Default value is 2048.
    ///
    /// This method should be called before `bind()` method call.
    pub fn backlog(mut self, num: u32) -> Self {
        self.backlog = num;
        self
    }

    /// Sets the maximum per-worker number of concurrent connections.
    ///
    /// All socket listeners will stop accepting connections when this limit is
    /// reached for each worker.
    ///
    /// By default max connections is set to a 25k per worker.
    pub fn maxconn(mut self, num: usize) -> Self {
        self.worker_config.max_concurrent_connections(num);
        self
    }

    /// Stop Actix system.
    pub fn system_exit(mut self) -> Self {
        self.exit = true;
        self
    }

    /// Disable signal handling.
    pub fn disable_signals(mut self) -> Self {
        self.no_signals = true;
        self
    }

    /// Timeout for graceful workers shutdown in seconds.
    ///
    /// After receiving a stop signal, workers have this much time to finish serving requests.
    /// Workers still alive after the timeout are force dropped.
    ///
    /// By default shutdown timeout sets to 30 seconds.
    pub fn shutdown_timeout(mut self, sec: u64) -> Self {
        self.worker_config
            .shutdown_timeout(Duration::from_secs(sec));
        self
    }

    /// Execute external configuration as part of the server building process.
    ///
    /// This function is useful for moving parts of configuration to a different module or
    /// even library.
    pub fn configure<F>(mut self, f: F) -> io::Result<ServerBuilder>
    where
        F: Fn(&mut ServiceConfig) -> io::Result<()>,
    {
        let mut cfg = ServiceConfig::new(self.threads, self.backlog);

        f(&mut cfg)?;

        if let Some(apply) = cfg.apply {
            let mut srv = ConfiguredService::new(apply);
            for (name, lst) in cfg.services {
                let token = self.token.next();
                srv.stream(token, name.clone(), lst.local_addr()?);
                self.sockets.push((token, name, MioListener::Tcp(lst)));
            }
            self.services.push(Box::new(srv));
        }
        self.threads = cfg.threads;

        Ok(self)
    }

    /// Add new service to the server.
    pub fn bind<F, U, N: AsRef<str>>(mut self, name: N, addr: U, factory: F) -> io::Result<Self>
    where
        F: ServiceFactory<TcpStream>,
        U: ToSocketAddrs,
    {
        let sockets = bind_addr(addr, self.backlog)?;

        for lst in sockets {
            let token = self.token.next();
            self.services.push(StreamNewService::create(
                name.as_ref().to_string(),
                token,
                factory.clone(),
                lst.local_addr()?,
            ));
            self.sockets
                .push((token, name.as_ref().to_string(), MioListener::Tcp(lst)));
        }
        Ok(self)
    }

    /// Add new unix domain service to the server.
    #[cfg(unix)]
    pub fn bind_uds<F, U, N>(self, name: N, addr: U, factory: F) -> io::Result<Self>
    where
        F: ServiceFactory<actix_rt::net::UnixStream>,
        N: AsRef<str>,
        U: AsRef<std::path::Path>,
    {
        // The path must not exist when we try to bind.
        // Try to remove it to avoid bind error.
        if let Err(e) = std::fs::remove_file(addr.as_ref()) {
            // NotFound is expected and not an issue. Anything else is.
            if e.kind() != std::io::ErrorKind::NotFound {
                return Err(e);
            }
        }

        let lst = crate::socket::StdUnixListener::bind(addr)?;
        self.listen_uds(name, lst, factory)
    }

    /// Add new unix domain service to the server.
    /// Useful when running as a systemd service and
    /// a socket FD can be acquired using the systemd crate.
    #[cfg(unix)]
    pub fn listen_uds<F, N: AsRef<str>>(
        mut self,
        name: N,
        lst: crate::socket::StdUnixListener,
        factory: F,
    ) -> io::Result<Self>
    where
        F: ServiceFactory<actix_rt::net::UnixStream>,
    {
        use std::net::{IpAddr, Ipv4Addr};
        lst.set_nonblocking(true)?;
        let token = self.token.next();
        let addr = StdSocketAddr::new(IpAddr::V4(Ipv4Addr::new(127, 0, 0, 1)), 8080);
        self.services.push(StreamNewService::create(
            name.as_ref().to_string(),
            token,
            factory,
            addr,
        ));
        self.sockets
            .push((token, name.as_ref().to_string(), MioListener::from(lst)));
        Ok(self)
    }

    /// Add new service to the server.
    pub fn listen<F, N: AsRef<str>>(
        mut self,
        name: N,
        lst: StdTcpListener,
        factory: F,
    ) -> io::Result<Self>
    where
        F: ServiceFactory<TcpStream>,
    {
        lst.set_nonblocking(true)?;
        let addr = lst.local_addr()?;

        let token = self.token.next();
        self.services.push(StreamNewService::create(
            name.as_ref().to_string(),
            token,
            factory,
            addr,
        ));

        self.sockets
            .push((token, name.as_ref().to_string(), MioListener::from(lst)));

        Ok(self)
    }

    /// Starts processing incoming connections and return server controller.
    pub fn run(mut self) -> Server {
        if self.sockets.is_empty() {
            panic!("Server should have at least one bound socket");
        } else {
            info!("Starting {} workers", self.threads);

            // start workers
            let handles = (0..self.threads)
                .map(|idx| {
                    let (handle_accept, handle_server) =
                        self.start_worker(idx, self.accept.waker_owned());
                    self.handles.push((idx, handle_server));

                    handle_accept
                })
                .collect();

            // start accept thread
            for sock in &self.sockets {
                info!("Starting \"{}\" service on {}", sock.1, sock.2);
            }
            self.accept.start(
                mem::take(&mut self.sockets)
                    .into_iter()
                    .map(|t| (t.0, t.2))
                    .collect(),
                handles,
            );

            // handle signals
            if !self.no_signals {
                Signals::start(self.server.clone());
            }

            // start http server actor
            let server = self.server.clone();
            rt::spawn(self);
            server
        }
    }

<<<<<<< HEAD
    /// Async closure that would run before Server is shutdown.
    ///
    /// The exact timing is after server received stopping command.
    ///
    /// Before worker threads stopped if the shutdown is graceful.
    ///
    /// Or before [actix_rt::System] is stopped when not graceful.
    /// (If [ServerBuilder::system_exit] is set to true)
    pub fn on_stop<F, Fut>(mut self, func: F) -> Self
    where
        F: Fn() -> Fut + 'static,
        Fut: Future<Output = ()> + 'static,
    {
        self.on_stop = Box::new(move || {
            let fut = func();
            Box::pin(async move { fut.await })
        });
        self
    }

    fn start_worker(&self, idx: usize, waker: WakerQueue) -> WorkerHandle {
        let avail = WorkerAvailability::new(waker);
=======
    fn start_worker(
        &self,
        idx: usize,
        waker: WakerQueue,
    ) -> (WorkerHandleAccept, WorkerHandleServer) {
        let avail = WorkerAvailability::new(idx, waker);
>>>>>>> b2e96409
        let services = self.services.iter().map(|v| v.clone_factory()).collect();

        ServerWorker::start(idx, services, avail, self.worker_config)
    }

    fn handle_cmd(&mut self, item: ServerCommand) {
        match item {
            ServerCommand::Pause(tx) => {
                self.accept.wake(WakerInterest::Pause);
                let _ = tx.send(());
            }
            ServerCommand::Resume(tx) => {
                self.accept.wake(WakerInterest::Resume);
                let _ = tx.send(());
            }
            ServerCommand::Signal(sig) => {
                // Signals support
                // Handle `SIGINT`, `SIGTERM`, `SIGQUIT` signals and stop actix system
                match sig {
                    Signal::Int => {
                        info!("SIGINT received, exiting");
                        self.exit = true;
                        self.handle_cmd(ServerCommand::Stop {
                            graceful: false,
                            completion: None,
                        })
                    }
                    Signal::Term => {
                        info!("SIGTERM received, stopping");
                        self.exit = true;
                        self.handle_cmd(ServerCommand::Stop {
                            graceful: true,
                            completion: None,
                        })
                    }
                    Signal::Quit => {
                        info!("SIGQUIT received, exiting");
                        self.exit = true;
                        self.handle_cmd(ServerCommand::Stop {
                            graceful: false,
                            completion: None,
                        })
                    }
                    _ => (),
                }
            }
            ServerCommand::Notify(tx) => {
                self.notify.push(tx);
            }
            ServerCommand::Stop {
                graceful,
                completion,
            } => {
                let exit = self.exit;

                // stop accept thread
                self.accept.wake(WakerInterest::Stop);
                let notify = std::mem::take(&mut self.notify);

                // take the on_stop future.
                let mut on_stop =
                    Box::new(|| Box::pin(async {}) as LocalBoxFuture<'static, ()>) as _;
                std::mem::swap(&mut self.on_stop, &mut on_stop);

                // stop workers
<<<<<<< HEAD
                if !self.handles.is_empty() && graceful {
                    let iter = self
                        .handles
                        .iter()
                        .map(move |worker| worker.1.stop(graceful))
                        .collect();

                    let fut = join_all(iter);

                    rt::spawn(async move {
                        on_stop().await;

                        let _ = fut.await;
                        if let Some(tx) = completion {
                            let _ = tx.send(());
                        }
                        for tx in notify {
                            let _ = tx.send(());
                        }
                        if exit {
                            rt::spawn(async {
                                sleep_until(Instant::now() + Duration::from_millis(300)).await;
                                System::current().stop();
                            });
                        }
                    });
                // we need to stop system if server was spawned
                } else {
                    rt::spawn(async move {
                        on_stop().await;
                        if exit {
                            sleep_until(Instant::now() + Duration::from_millis(300)).await;
                            System::current().stop();
                        }
                    });
=======
                let stop = self
                    .handles
                    .iter()
                    .map(move |worker| worker.1.stop(graceful))
                    .collect();

                rt::spawn(async move {
                    if graceful {
                        let _ = join_all(stop).await;
                    }
>>>>>>> b2e96409

                    if let Some(tx) = completion {
                        let _ = tx.send(());
                    }
                    for tx in notify {
                        let _ = tx.send(());
                    }

                    if exit {
                        sleep(Duration::from_millis(300)).await;
                        System::current().stop();
                    }
                });
            }
            ServerCommand::WorkerFaulted(idx) => {
                let mut found = false;
                for i in 0..self.handles.len() {
                    if self.handles[i].0 == idx {
                        self.handles.swap_remove(i);
                        found = true;
                        break;
                    }
                }

                if found {
                    error!("Worker has died {:?}, restarting", idx);

                    let mut new_idx = self.handles.len();
                    'found: loop {
                        for i in 0..self.handles.len() {
                            if self.handles[i].0 == new_idx {
                                new_idx += 1;
                                continue 'found;
                            }
                        }
                        break;
                    }

                    let (handle_accept, handle_server) =
                        self.start_worker(new_idx, self.accept.waker_owned());
                    self.handles.push((new_idx, handle_server));
                    self.accept.wake(WakerInterest::Worker(handle_accept));
                }
            }
        }
    }
}

impl Future for ServerBuilder {
    type Output = ();

    fn poll(mut self: Pin<&mut Self>, cx: &mut Context<'_>) -> Poll<Self::Output> {
        loop {
            match Pin::new(&mut self.cmd).poll_recv(cx) {
                Poll::Ready(Some(it)) => self.as_mut().get_mut().handle_cmd(it),
                _ => return Poll::Pending,
            }
        }
    }
}

pub(super) fn bind_addr<S: ToSocketAddrs>(
    addr: S,
    backlog: u32,
) -> io::Result<Vec<MioTcpListener>> {
    let mut err = None;
    let mut succ = false;
    let mut sockets = Vec::new();
    for addr in addr.to_socket_addrs()? {
        match create_tcp_listener(addr, backlog) {
            Ok(lst) => {
                succ = true;
                sockets.push(lst);
            }
            Err(e) => err = Some(e),
        }
    }

    if !succ {
        if let Some(e) = err.take() {
            Err(e)
        } else {
            Err(io::Error::new(
                io::ErrorKind::Other,
                "Can not bind to address.",
            ))
        }
    } else {
        Ok(sockets)
    }
}

fn create_tcp_listener(addr: StdSocketAddr, backlog: u32) -> io::Result<MioTcpListener> {
    let socket = match addr {
        StdSocketAddr::V4(_) => MioTcpSocket::new_v4()?,
        StdSocketAddr::V6(_) => MioTcpSocket::new_v6()?,
    };

    socket.set_reuseaddr(true)?;
    socket.bind(addr)?;
    socket.listen(backlog)
}<|MERGE_RESOLUTION|>--- conflicted
+++ resolved
@@ -318,7 +318,6 @@
         }
     }
 
-<<<<<<< HEAD
     /// Async closure that would run before Server is shutdown.
     ///
     /// The exact timing is after server received stopping command.
@@ -341,14 +340,6 @@
 
     fn start_worker(&self, idx: usize, waker: WakerQueue) -> WorkerHandle {
         let avail = WorkerAvailability::new(waker);
-=======
-    fn start_worker(
-        &self,
-        idx: usize,
-        waker: WakerQueue,
-    ) -> (WorkerHandleAccept, WorkerHandleServer) {
-        let avail = WorkerAvailability::new(idx, waker);
->>>>>>> b2e96409
         let services = self.services.iter().map(|v| v.clone_factory()).collect();
 
         ServerWorker::start(idx, services, avail, self.worker_config)
@@ -414,43 +405,6 @@
                 std::mem::swap(&mut self.on_stop, &mut on_stop);
 
                 // stop workers
-<<<<<<< HEAD
-                if !self.handles.is_empty() && graceful {
-                    let iter = self
-                        .handles
-                        .iter()
-                        .map(move |worker| worker.1.stop(graceful))
-                        .collect();
-
-                    let fut = join_all(iter);
-
-                    rt::spawn(async move {
-                        on_stop().await;
-
-                        let _ = fut.await;
-                        if let Some(tx) = completion {
-                            let _ = tx.send(());
-                        }
-                        for tx in notify {
-                            let _ = tx.send(());
-                        }
-                        if exit {
-                            rt::spawn(async {
-                                sleep_until(Instant::now() + Duration::from_millis(300)).await;
-                                System::current().stop();
-                            });
-                        }
-                    });
-                // we need to stop system if server was spawned
-                } else {
-                    rt::spawn(async move {
-                        on_stop().await;
-                        if exit {
-                            sleep_until(Instant::now() + Duration::from_millis(300)).await;
-                            System::current().stop();
-                        }
-                    });
-=======
                 let stop = self
                     .handles
                     .iter()
@@ -458,10 +412,11 @@
                     .collect();
 
                 rt::spawn(async move {
+                    on_stop().await;  
+                  
                     if graceful {
                         let _ = join_all(stop).await;
                     }
->>>>>>> b2e96409
 
                     if let Some(tx) = completion {
                         let _ = tx.send(());
