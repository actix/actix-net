use std::future::Future;
use std::pin::Pin;
use std::task::{Context, Poll};
use std::time::Duration;
use std::{io, mem};

use actix_rt::net::TcpStream;
use actix_rt::time::{sleep_until, Instant};
use actix_rt::{self as rt, System};
use futures_core::future::BoxFuture;
use log::{error, info};
use tokio::sync::mpsc::{unbounded_channel, UnboundedReceiver};
use tokio::sync::oneshot;

use crate::accept::Accept;
use crate::config::{ConfiguredService, ServiceConfig};
use crate::server::{Server, ServerCommand};
use crate::service::{InternalServiceFactory, ServiceFactory, StreamNewService};
use crate::signals::{Signal, Signals};
use crate::socket::{MioListener, StdSocketAddr, StdTcpListener, ToSocketAddrs};
use crate::socket::{MioTcpListener, MioTcpSocket};
use crate::waker_queue::{WakerInterest, WakerQueue};
<<<<<<< HEAD
use crate::worker::{self, ServerWorker, WorkerAvailability, WorkerHandle};
use crate::Token;
=======
use crate::worker::{self, ServerWorker, ServerWorkerConfig, WorkerAvailability, WorkerHandle};
use crate::{join_all, Token};
>>>>>>> 7f0eddd7

/// Server builder
pub struct ServerBuilder {
    threads: usize,
    token: Token,
    backlog: u32,
    services: Vec<Box<dyn InternalServiceFactory>>,
    sockets: Vec<(Token, String, MioListener)>,
    exit: bool,
    no_signals: bool,
    cmd: UnboundedReceiver<ServerCommand>,
    server: Server,
<<<<<<< HEAD
=======
    notify: Vec<oneshot::Sender<()>>,
    worker_config: ServerWorkerConfig,
>>>>>>> 7f0eddd7
}

impl Default for ServerBuilder {
    fn default() -> Self {
        Self::new()
    }
}

impl ServerBuilder {
    /// Create new Server builder instance
    pub fn new() -> ServerBuilder {
        let (tx, rx) = unbounded_channel();
        let server = Server::new(tx);

        ServerBuilder {
            threads: num_cpus::get(),
            token: Token::default(),
            services: Vec::new(),
            sockets: Vec::new(),
            backlog: 2048,
            exit: false,
            no_signals: false,
            cmd: rx,
            server,
            worker_config: ServerWorkerConfig::default(),
        }
    }

    /// Set number of workers to start.
    ///
    /// By default server uses number of available logical cpu as workers
    /// count. Workers must be greater than 0.
    pub fn workers(mut self, num: usize) -> Self {
        assert_ne!(num, 0, "workers must be greater than 0");
        self.threads = num;
        self
    }

    /// Set max number of threads for each worker's blocking task thread pool.
    ///
    /// One thread pool is set up **per worker**; not shared across workers.
    ///
    /// # Examples:
    /// ```
    /// # use actix_server::ServerBuilder;
    /// let builder = ServerBuilder::new()
    ///     .workers(4) // server has 4 worker thread.
    ///     .worker_max_blocking_threads(4); // every worker has 4 max blocking threads.
    /// ```
    ///
    /// See [tokio::runtime::Builder::max_blocking_threads] for behavior reference.
    pub fn worker_max_blocking_threads(mut self, num: usize) -> Self {
        self.worker_config.max_blocking_threads(num);
        self
    }

    /// Set the maximum number of pending connections.
    ///
    /// This refers to the number of clients that can be waiting to be served.
    /// Exceeding this number results in the client getting an error when
    /// attempting to connect. It should only affect servers under significant
    /// load.
    ///
    /// Generally set in the 64-2048 range. Default value is 2048.
    ///
    /// This method should be called before `bind()` method call.
    pub fn backlog(mut self, num: u32) -> Self {
        self.backlog = num;
        self
    }

    /// Sets the maximum per-worker number of concurrent connections.
    ///
    /// All socket listeners will stop accepting connections when this limit is
    /// reached for each worker.
    ///
    /// By default max connections is set to a 25k per worker.
    pub fn maxconn(self, num: usize) -> Self {
        worker::max_concurrent_connections(num);
        self
    }

    /// Stop actix system.
    pub fn system_exit(mut self) -> Self {
        self.exit = true;
        self
    }

    /// Disable signal handling
    pub fn disable_signals(mut self) -> Self {
        self.no_signals = true;
        self
    }

    /// Timeout for graceful workers shutdown in seconds.
    ///
    /// After receiving a stop signal, workers have this much time to finish
    /// serving requests. Workers still alive after the timeout are force
    /// dropped.
    ///
    /// By default shutdown timeout sets to 30 seconds.
    pub fn shutdown_timeout(mut self, sec: u64) -> Self {
        self.worker_config
            .shutdown_timeout(Duration::from_secs(sec));
        self
    }

    /// Execute external configuration as part of the server building
    /// process.
    ///
    /// This function is useful for moving parts of configuration to a
    /// different module or even library.
    pub fn configure<F>(mut self, f: F) -> io::Result<ServerBuilder>
    where
        F: Fn(&mut ServiceConfig) -> io::Result<()>,
    {
        let mut cfg = ServiceConfig::new(self.threads, self.backlog);

        f(&mut cfg)?;

        if let Some(apply) = cfg.apply {
            let mut srv = ConfiguredService::new(apply);
            for (name, lst) in cfg.services {
                let token = self.token.next();
                srv.stream(token, name.clone(), lst.local_addr()?);
                self.sockets.push((token, name, MioListener::Tcp(lst)));
            }
            self.services.push(Box::new(srv));
        }
        self.threads = cfg.threads;

        Ok(self)
    }

    /// Add new service to the server.
    pub fn bind<F, U, N: AsRef<str>>(mut self, name: N, addr: U, factory: F) -> io::Result<Self>
    where
        F: ServiceFactory<TcpStream>,
        U: ToSocketAddrs,
    {
        let sockets = bind_addr(addr, self.backlog)?;

        for lst in sockets {
            let token = self.token.next();
            self.services.push(StreamNewService::create(
                name.as_ref().to_string(),
                token,
                factory.clone(),
                lst.local_addr()?,
            ));
            self.sockets
                .push((token, name.as_ref().to_string(), MioListener::Tcp(lst)));
        }
        Ok(self)
    }

    /// Add new unix domain service to the server.
    #[cfg(unix)]
    pub fn bind_uds<F, U, N>(self, name: N, addr: U, factory: F) -> io::Result<Self>
    where
        F: ServiceFactory<actix_rt::net::UnixStream>,
        N: AsRef<str>,
        U: AsRef<std::path::Path>,
    {
        // The path must not exist when we try to bind.
        // Try to remove it to avoid bind error.
        if let Err(e) = std::fs::remove_file(addr.as_ref()) {
            // NotFound is expected and not an issue. Anything else is.
            if e.kind() != std::io::ErrorKind::NotFound {
                return Err(e);
            }
        }

        let lst = crate::socket::StdUnixListener::bind(addr)?;
        self.listen_uds(name, lst, factory)
    }

    /// Add new unix domain service to the server.
    /// Useful when running as a systemd service and
    /// a socket FD can be acquired using the systemd crate.
    #[cfg(unix)]
    pub fn listen_uds<F, N: AsRef<str>>(
        mut self,
        name: N,
        lst: crate::socket::StdUnixListener,
        factory: F,
    ) -> io::Result<Self>
    where
        F: ServiceFactory<actix_rt::net::UnixStream>,
    {
        use std::net::{IpAddr, Ipv4Addr};
        lst.set_nonblocking(true)?;
        let token = self.token.next();
        let addr = StdSocketAddr::new(IpAddr::V4(Ipv4Addr::new(127, 0, 0, 1)), 8080);
        self.services.push(StreamNewService::create(
            name.as_ref().to_string(),
            token,
            factory,
            addr,
        ));
        self.sockets
            .push((token, name.as_ref().to_string(), MioListener::from(lst)));
        Ok(self)
    }

    /// Add new service to the server.
    pub fn listen<F, N: AsRef<str>>(
        mut self,
        name: N,
        lst: StdTcpListener,
        factory: F,
    ) -> io::Result<Self>
    where
        F: ServiceFactory<TcpStream>,
    {
        lst.set_nonblocking(true)?;
        let addr = lst.local_addr()?;

        let token = self.token.next();
        self.services.push(StreamNewService::create(
            name.as_ref().to_string(),
            token,
            factory,
            addr,
        ));

        self.sockets
            .push((token, name.as_ref().to_string(), MioListener::from(lst)));
        Ok(self)
    }

    /// Starts processing incoming connections and return server controller.
    pub fn run(mut self) -> Server {
        if self.sockets.is_empty() {
            panic!("Server should have at least one bound socket");
        } else {
            info!("Starting {} workers", self.threads);

            let sockets = mem::take(&mut self.sockets)
                .into_iter()
                .map(|t| {
                    info!("Starting \"{}\" service on {}", t.1, t.2);
                    (t.0, t.2)
                })
                .collect();

            // collect worker handles on start.
            let mut handles = Vec::new();

            // start accept thread. return waker_queue for wake up it.
            let waker_queue = Accept::start(
                sockets,
                self.server.clone(),
                // closure for construct worker and return it's handler.
                |waker| {
                    (0..self.threads)
                        .map(|idx| {
                            // start workers
                            let avail = WorkerAvailability::new(waker.clone());
                            let services =
                                self.services.iter().map(|v| v.clone_factory()).collect();
                            let handle = ServerWorker::start(
                                idx,
                                services,
                                avail,
                                self.shutdown_timeout,
                            );
                            handles.push((idx, handle.clone()));
                            handle
                        })
                        .collect()
                },
            );

            // construct signals future.
            let signals = if !self.no_signals {
                Some(Signals::new())
            } else {
                None
            };

            let server_future = ServerFuture {
                cmd: self.cmd,
                handles,
                services: self.services,
                notify: Vec::new(),
                exit: self.exit,
                shutdown_timeout: self.shutdown_timeout,
                signals,
                on_stop_task: None,
                waker_queue,
            };

            // spawn server future.
            rt::spawn(server_future);

            self.server
        }
    }
}

<<<<<<< HEAD
/// `ServerFuture` when awaited or spawned would listen to signal and message from `Server`.
struct ServerFuture {
    cmd: UnboundedReceiver<ServerCommand>,
    handles: Vec<(usize, WorkerHandle)>,
    services: Vec<Box<dyn InternalServiceFactory>>,
    notify: Vec<oneshot::Sender<()>>,
    exit: bool,
    shutdown_timeout: Duration,
    signals: Option<Signals>,
    on_stop_task: Option<BoxFuture<'static, ()>>,
    waker_queue: WakerQueue,
}
=======
    fn start_worker(&self, idx: usize, waker: WakerQueue) -> WorkerHandle {
        let avail = WorkerAvailability::new(waker);
        let services = self.services.iter().map(|v| v.clone_factory()).collect();

        ServerWorker::start(idx, services, avail, self.worker_config)
    }
>>>>>>> 7f0eddd7

impl ServerFuture {
    fn handle_cmd(&mut self, item: ServerCommand) -> Option<BoxFuture<'static, ()>> {
        match item {
            ServerCommand::Pause(tx) => {
                self.waker_queue.wake(WakerInterest::Pause);
                let _ = tx.send(());
                None
            }
            ServerCommand::Resume(tx) => {
                self.waker_queue.wake(WakerInterest::Resume);
                let _ = tx.send(());
                None
            }
            ServerCommand::Signal(sig) => {
                // Signals support
                // Handle `SIGINT`, `SIGTERM`, `SIGQUIT` signals and stop actix system
                match sig {
                    Signal::Int => {
                        info!("SIGINT received, exiting");
                        self.exit = true;
                        self.handle_cmd(ServerCommand::Stop {
                            graceful: false,
                            completion: None,
                        })
                    }
                    Signal::Term => {
                        info!("SIGTERM received, stopping");
                        self.exit = true;
                        self.handle_cmd(ServerCommand::Stop {
                            graceful: true,
                            completion: None,
                        })
                    }
                    Signal::Quit => {
                        info!("SIGQUIT received, exiting");
                        self.exit = true;
                        self.handle_cmd(ServerCommand::Stop {
                            graceful: false,
                            completion: None,
                        })
                    }
                    _ => None,
                }
            }
            ServerCommand::Notify(tx) => {
                self.notify.push(tx);
                None
            }
            ServerCommand::Stop {
                graceful,
                completion,
            } => {
                let exit = self.exit;

                // stop accept thread
                self.waker_queue.wake(WakerInterest::Stop);
                let notify = std::mem::take(&mut self.notify);

                // stop workers
                if !self.handles.is_empty() && graceful {
                    let iter = self
                        .handles
                        .iter()
                        .map(move |worker| worker.1.stop(graceful))
                        .collect::<Vec<_>>();

                    Some(Box::pin(async move {
                        for handle in iter {
                            let _ = handle.await;
                        }
                        if let Some(tx) = completion {
                            let _ = tx.send(());
                        }
                        for tx in notify {
                            let _ = tx.send(());
                        }
                        if exit {
                            sleep_until(Instant::now() + Duration::from_millis(300)).await;
                            System::current().stop();
                        }
                    }))
                } else {
                    // we need to stop system if server was spawned
                    let exit = self.exit;
                    Some(Box::pin(async move {
                        if exit {
                            sleep_until(Instant::now() + Duration::from_millis(300)).await;
                            System::current().stop();
                        }
                        if let Some(tx) = completion {
                            let _ = tx.send(());
                        }
                        for tx in notify {
                            let _ = tx.send(());
                        }
                    }))
                }
            }
            ServerCommand::WorkerFaulted(idx) => {
                let mut found = false;
                for i in 0..self.handles.len() {
                    if self.handles[i].0 == idx {
                        self.handles.swap_remove(i);
                        found = true;
                        break;
                    }
                }

                if found {
                    error!("Worker has died {:?}, restarting", idx);

                    let mut new_idx = self.handles.len();
                    'found: loop {
                        for i in 0..self.handles.len() {
                            if self.handles[i].0 == new_idx {
                                new_idx += 1;
                                continue 'found;
                            }
                        }
                        break;
                    }

                    let avail = WorkerAvailability::new(self.waker_queue.clone());
                    let services = self.services.iter().map(|v| v.clone_factory()).collect();
                    let handle =
                        ServerWorker::start(new_idx, services, avail, self.shutdown_timeout);

                    self.handles.push((new_idx, handle.clone()));
                    self.waker_queue.wake(WakerInterest::Worker(handle));
                }
                None
            }
        }
    }
}

impl Future for ServerFuture {
    type Output = ();

    fn poll(mut self: Pin<&mut Self>, cx: &mut Context<'_>) -> Poll<Self::Output> {
        let this = self.as_mut().get_mut();

        // poll signals first. remove it on resolve.
        if let Some(ref mut signals) = this.signals {
            if let Poll::Ready(signal) = Pin::new(signals).poll(cx) {
                this.on_stop_task = this.handle_cmd(ServerCommand::Signal(signal));
                this.signals = None;
                // poll another round for trying on_stop_task.
                return self.poll(cx);
            }
        }

        // actively poll command channel and handle command.
        loop {
            // got on stop task. resolve it exclusively and exit.
            if let Some(ref mut fut) = this.on_stop_task {
                return fut.as_mut().poll(cx);
            }

            match Pin::new(&mut this.cmd).poll_recv(cx) {
                Poll::Ready(Some(it)) => {
                    this.on_stop_task = this.handle_cmd(it);
                }
                _ => return Poll::Pending,
            }
        }
    }
}

pub(super) fn bind_addr<S: ToSocketAddrs>(
    addr: S,
    backlog: u32,
) -> io::Result<Vec<MioTcpListener>> {
    let mut err = None;
    let mut succ = false;
    let mut sockets = Vec::new();
    for addr in addr.to_socket_addrs()? {
        match create_tcp_listener(addr, backlog) {
            Ok(lst) => {
                succ = true;
                sockets.push(lst);
            }
            Err(e) => err = Some(e),
        }
    }

    if !succ {
        if let Some(e) = err.take() {
            Err(e)
        } else {
            Err(io::Error::new(
                io::ErrorKind::Other,
                "Can not bind to address.",
            ))
        }
    } else {
        Ok(sockets)
    }
}

fn create_tcp_listener(addr: StdSocketAddr, backlog: u32) -> io::Result<MioTcpListener> {
    let socket = match addr {
        StdSocketAddr::V4(_) => MioTcpSocket::new_v4()?,
        StdSocketAddr::V6(_) => MioTcpSocket::new_v6()?,
    };

    socket.set_reuseaddr(true)?;
    socket.bind(addr)?;
    socket.listen(backlog)
}<|MERGE_RESOLUTION|>--- conflicted
+++ resolved
@@ -20,13 +20,8 @@
 use crate::socket::{MioListener, StdSocketAddr, StdTcpListener, ToSocketAddrs};
 use crate::socket::{MioTcpListener, MioTcpSocket};
 use crate::waker_queue::{WakerInterest, WakerQueue};
-<<<<<<< HEAD
-use crate::worker::{self, ServerWorker, WorkerAvailability, WorkerHandle};
+use crate::worker::{self, ServerWorker, ServerWorkerConfig, WorkerAvailability, WorkerHandle};
 use crate::Token;
-=======
-use crate::worker::{self, ServerWorker, ServerWorkerConfig, WorkerAvailability, WorkerHandle};
-use crate::{join_all, Token};
->>>>>>> 7f0eddd7
 
 /// Server builder
 pub struct ServerBuilder {
@@ -39,11 +34,7 @@
     no_signals: bool,
     cmd: UnboundedReceiver<ServerCommand>,
     server: Server,
-<<<<<<< HEAD
-=======
-    notify: Vec<oneshot::Sender<()>>,
     worker_config: ServerWorkerConfig,
->>>>>>> 7f0eddd7
 }
 
 impl Default for ServerBuilder {
@@ -302,14 +293,14 @@
                     (0..self.threads)
                         .map(|idx| {
                             // start workers
-                            let avail = WorkerAvailability::new(waker.clone());
-                            let services =
+                            let availability = WorkerAvailability::new(waker.clone());
+                            let factories =
                                 self.services.iter().map(|v| v.clone_factory()).collect();
                             let handle = ServerWorker::start(
                                 idx,
-                                services,
-                                avail,
-                                self.shutdown_timeout,
+                                factories,
+                                availability,
+                                self.worker_config,
                             );
                             handles.push((idx, handle.clone()));
                             handle
@@ -331,7 +322,7 @@
                 services: self.services,
                 notify: Vec::new(),
                 exit: self.exit,
-                shutdown_timeout: self.shutdown_timeout,
+                worker_config: self.worker_config,
                 signals,
                 on_stop_task: None,
                 waker_queue,
@@ -345,7 +336,6 @@
     }
 }
 
-<<<<<<< HEAD
 /// `ServerFuture` when awaited or spawned would listen to signal and message from `Server`.
 struct ServerFuture {
     cmd: UnboundedReceiver<ServerCommand>,
@@ -353,19 +343,11 @@
     services: Vec<Box<dyn InternalServiceFactory>>,
     notify: Vec<oneshot::Sender<()>>,
     exit: bool,
-    shutdown_timeout: Duration,
+    worker_config: ServerWorkerConfig,
     signals: Option<Signals>,
     on_stop_task: Option<BoxFuture<'static, ()>>,
     waker_queue: WakerQueue,
 }
-=======
-    fn start_worker(&self, idx: usize, waker: WakerQueue) -> WorkerHandle {
-        let avail = WorkerAvailability::new(waker);
-        let services = self.services.iter().map(|v| v.clone_factory()).collect();
-
-        ServerWorker::start(idx, services, avail, self.worker_config)
-    }
->>>>>>> 7f0eddd7
 
 impl ServerFuture {
     fn handle_cmd(&mut self, item: ServerCommand) -> Option<BoxFuture<'static, ()>> {
@@ -489,10 +471,14 @@
                         break;
                     }
 
-                    let avail = WorkerAvailability::new(self.waker_queue.clone());
-                    let services = self.services.iter().map(|v| v.clone_factory()).collect();
-                    let handle =
-                        ServerWorker::start(new_idx, services, avail, self.shutdown_timeout);
+                    let availability = WorkerAvailability::new(self.waker_queue.clone());
+                    let factories = self.services.iter().map(|v| v.clone_factory()).collect();
+                    let handle = ServerWorker::start(
+                        new_idx,
+                        factories,
+                        availability,
+                        self.worker_config,
+                    );
 
                     self.handles.push((new_idx, handle.clone()));
                     self.waker_queue.wake(WakerInterest::Worker(handle));
