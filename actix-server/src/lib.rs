--- conflicted
+++ resolved
@@ -22,34 +22,6 @@
 #[doc(hidden)]
 pub use self::socket::FromStream;
 
-<<<<<<< HEAD
-/// Socket ID token
-#[derive(Clone, Copy, Debug, PartialEq, Eq, Hash)]
-pub(crate) struct Token(usize);
-
-impl Default for Token {
-    fn default() -> Self {
-        Self::new()
-    }
-}
-
-impl Token {
-    fn new() -> Self {
-        Self(0)
-    }
-
-    pub(crate) fn next(&mut self) -> Token {
-        let token = Token(self.0);
-        self.0 += 1;
-        token
-    }
-}
-=======
-use std::future::Future;
-use std::pin::Pin;
-use std::task::{Context, Poll};
->>>>>>> e4d4ae21
-
 /// Start server building process
 pub fn new() -> ServerBuilder {
     ServerBuilder::default()
