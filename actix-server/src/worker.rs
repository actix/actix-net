--- conflicted
+++ resolved
@@ -1,20 +1,9 @@
-<<<<<<< HEAD
-use std::future::Future;
-use std::pin::Pin;
-use std::sync::atomic::{AtomicBool, Ordering};
-use std::sync::Arc;
-use std::task::{Context, Poll};
-use std::time::Duration;
-
-use actix_rt::time::{sleep, Sleep};
-use actix_rt::{spawn, Arbiter};
-=======
 use std::{
     future::Future,
     mem,
     pin::Pin,
     sync::{
-        atomic::{AtomicBool, AtomicUsize, Ordering},
+        atomic::{AtomicBool, Ordering},
         Arc,
     },
     task::{Context, Poll},
@@ -26,7 +15,6 @@
     time::{sleep, Instant, Sleep},
     Arbiter,
 };
->>>>>>> 3859e917
 use actix_utils::counter::Counter;
 use futures_core::{future::LocalBoxFuture, ready};
 use log::{error, info, trace};
@@ -220,19 +208,11 @@
                 rx2,
                 services: Vec::new(),
                 availability,
+                conns: Counter::new(config.max_concurrent_connections),
                 factories,
-<<<<<<< HEAD
-                config,
-                services: Vec::new(),
-                conns: Counter::new(config.max_concurrent_connections),
-                state: WorkerState::Unavailable,
-            };
-=======
                 state: Default::default(),
                 shutdown_timeout: config.shutdown_timeout,
-                conns: conns.clone(),
-            });
->>>>>>> 3859e917
+            };
 
             let fut = wrk
                 .factories
@@ -382,40 +362,18 @@
 
     fn poll(mut self: Pin<&mut Self>, cx: &mut Context<'_>) -> Poll<Self::Output> {
         let this = self.as_mut().get_mut();
-<<<<<<< HEAD
-        // `StopWorker` message handler
-        if let Poll::Ready(Some(StopCommand { graceful, result })) =
-            Pin::new(&mut this.rx2).poll_recv(cx)
-        {
-            this.availability.set(false);
-            let num = this.conns.total();
-=======
 
         // `StopWorker` message handler
         if let Poll::Ready(Some(StopCommand { graceful, tx })) =
             Pin::new(&mut this.rx2).poll_recv(cx)
         {
             this.availability.set(false);
-            let num = num_connections();
->>>>>>> 3859e917
+            let num = this.conns.total();
             if num == 0 {
                 info!("Shutting down worker, 0 connections");
                 let _ = tx.send(true);
                 return Poll::Ready(());
             } else if graceful {
-<<<<<<< HEAD
-                this.shutdown(false);
-                info!("Graceful worker shutdown, {} connections", num);
-                this.state = WorkerState::Shutdown(
-                    Box::pin(sleep(Duration::from_secs(1))),
-                    Box::pin(sleep(this.config.shutdown_timeout)),
-                    Some(result),
-                );
-            } else {
-                info!("Force shutdown worker, {} connections", num);
-                this.shutdown(true);
-                let _ = result.send(false);
-=======
                 info!("Graceful worker shutdown, {} connections", num);
                 this.shutdown(false);
 
@@ -429,7 +387,6 @@
                 this.shutdown(true);
 
                 let _ = tx.send(false);
->>>>>>> 3859e917
                 return Poll::Ready(());
             }
         }
@@ -454,11 +411,7 @@
                 let item = ready!(restart.fut.as_mut().poll(cx)).unwrap_or_else(|_| {
                     panic!(
                         "Can not restart {:?} service",
-<<<<<<< HEAD
-                        this.factories[idx].name(token)
-=======
                         this.factories[factory_id].name(token)
->>>>>>> 3859e917
                     )
                 });
 
@@ -470,11 +423,7 @@
 
                 trace!(
                     "Service {:?} has been restarted",
-<<<<<<< HEAD
-                    this.factories[idx].name(token)
-=======
                     this.factories[factory_id].name(token)
->>>>>>> 3859e917
                 );
 
                 this.services[token.0].created(service);
@@ -482,24 +431,11 @@
 
                 self.poll(cx)
             }
-<<<<<<< HEAD
-            WorkerState::Shutdown(ref mut t1, ref mut t2, ref mut tx) => {
-                if this.conns.total() == 0 {
-                    let _ = tx.take().unwrap().send(true);
-                    Arbiter::current().stop();
-                    return Poll::Ready(());
-                }
-
-                // check graceful timeout
-                if Pin::new(t2).poll(cx).is_ready() {
-                    let _ = tx.take().unwrap().send(false);
-                    this.shutdown(true);
-=======
             WorkerState::Shutdown(ref mut shutdown) => {
                 // Wait for 1 second.
                 ready!(shutdown.timer.as_mut().poll(cx));
 
-                if num_connections() == 0 {
+                if this.conns.total() == 0 {
                     // Graceful shutdown.
                     if let WorkerState::Shutdown(shutdown) = mem::take(&mut this.state) {
                         let _ = shutdown.tx.send(true);
@@ -511,7 +447,6 @@
                     if let WorkerState::Shutdown(shutdown) = mem::take(&mut this.state) {
                         let _ = shutdown.tx.send(false);
                     }
->>>>>>> 3859e917
                     Arbiter::current().stop();
                     Poll::Ready(())
                 } else {
