--- conflicted
+++ resolved
@@ -196,7 +196,7 @@
     /// Start server worker in sync.
     pub(crate) fn start(
         idx: usize,
-        factories: Vec<Box<dyn InternalServiceFactory>>,
+        factories: Box<[Box<dyn InternalServiceFactory>]>,
         avail: WorkerAvailability,
         config: ServerWorkerConfig,
     ) -> io::Result<(WorkerHandleAccept, WorkerHandleServer)> {
@@ -217,7 +217,7 @@
     /// Start server worker in async.
     pub(crate) fn start_non_blocking(
         idx: usize,
-        factories: Vec<Box<dyn InternalServiceFactory>>,
+        factories: Box<[Box<dyn InternalServiceFactory>]>,
         avail: WorkerAvailability,
         config: ServerWorkerConfig,
     ) -> impl Future<Output = io::Result<(WorkerHandleAccept, WorkerHandleServer)>> {
@@ -239,10 +239,9 @@
 
     fn _start<F>(
         idx: usize,
-        factories: Vec<Box<dyn InternalServiceFactory>>,
+        factories: Box<[Box<dyn InternalServiceFactory>]>,
         availability: WorkerAvailability,
         config: ServerWorkerConfig,
-<<<<<<< HEAD
         f: F,
     ) -> io::Result<(UnboundedSender<Conn>, UnboundedSender<Stop>)>
     where
@@ -305,7 +304,7 @@
                         let worker = ServerWorker {
                             rx,
                             rx2,
-                            services,
+                            services: services.into_boxed_slice(),
                             availability,
                             conns: Counter::new(config.max_concurrent_connections),
                             factories,
@@ -320,80 +319,6 @@
             })
             .map(|_| (tx1, tx2))
             .map_err(|e| io::Error::new(io::ErrorKind::Other, e))
-=======
-    ) -> (WorkerHandleAccept, WorkerHandleServer) {
-        assert!(!availability.available());
-
-        let (tx1, rx) = unbounded_channel();
-        let (tx2, rx2) = unbounded_channel();
-        let avail = availability.clone();
-
-        // every worker runs in it's own arbiter.
-        // use a custom tokio runtime builder to change the settings of runtime.
-        Arbiter::with_tokio_rt(move || {
-            tokio::runtime::Builder::new_current_thread()
-                .enable_all()
-                .max_blocking_threads(config.max_blocking_threads)
-                .build()
-                .unwrap()
-        })
-        .spawn(async move {
-            let fut = factories
-                .iter()
-                .enumerate()
-                .map(|(idx, factory)| {
-                    let fut = factory.create();
-                    async move {
-                        fut.await.map(|r| {
-                            r.into_iter().map(|(t, s)| (idx, t, s)).collect::<Vec<_>>()
-                        })
-                    }
-                })
-                .collect::<Vec<_>>();
-
-            // a second spawn to run !Send future tasks.
-            spawn(async move {
-                let res = join_all(fut)
-                    .await
-                    .into_iter()
-                    .collect::<Result<Vec<_>, _>>();
-                let services = match res {
-                    Ok(res) => res
-                        .into_iter()
-                        .flatten()
-                        .fold(Vec::new(), |mut services, (factory, token, service)| {
-                            assert_eq!(token.0, services.len());
-                            services.push(WorkerService {
-                                factory,
-                                service,
-                                status: WorkerServiceStatus::Unavailable,
-                            });
-                            services
-                        })
-                        .into_boxed_slice(),
-                    Err(e) => {
-                        error!("Can not start worker: {:?}", e);
-                        Arbiter::current().stop();
-                        return;
-                    }
-                };
-
-                // a third spawn to make sure ServerWorker runs as non boxed future.
-                spawn(ServerWorker {
-                    rx,
-                    rx2,
-                    services,
-                    availability,
-                    conns: Counter::new(config.max_concurrent_connections),
-                    factories: factories.into_boxed_slice(),
-                    state: Default::default(),
-                    shutdown_timeout: config.shutdown_timeout,
-                });
-            });
-        });
-
-        handle_pair(idx, tx1, tx2, avail)
->>>>>>> e0fb67f6
     }
 
     fn restart_service(&mut self, token: Token, factory_id: usize) {
