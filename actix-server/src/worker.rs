--- conflicted
+++ resolved
@@ -288,14 +288,8 @@
                 let services = match res {
                     Ok(res) => res
                         .into_iter()
-<<<<<<< HEAD
-                        .flatten()
-                        .fold(Vec::new(), |mut services, (factory, idx, service)| {
-                            assert_eq!(idx, services.len());
-=======
                         .fold(Vec::new(), |mut services, (factory, token, service)| {
-                            assert_eq!(token.0, services.len());
->>>>>>> 8ad5f58d
+                            assert_eq!(token, services.len());
                             services.push(WorkerService {
                                 factory,
                                 service,
@@ -333,7 +327,7 @@
         self.services[idx].status = WorkerServiceStatus::Restarting;
         self.state = WorkerState::Restarting(Restart {
             factory_id,
-            idx,
+            token: idx,
             fut: factory.create(),
         });
     }
@@ -403,13 +397,8 @@
 
 struct Restart {
     factory_id: usize,
-<<<<<<< HEAD
-    idx: usize,
-    fut: LocalBoxFuture<'static, Result<Vec<(usize, BoxedServerService)>, ()>>,
-=======
-    token: Token,
-    fut: LocalBoxFuture<'static, Result<(Token, BoxedServerService), ()>>,
->>>>>>> 8ad5f58d
+    token: usize,
+    fut: LocalBoxFuture<'static, Result<(usize, BoxedServerService), ()>>,
 }
 
 // Shutdown keep states necessary for server shutdown:
@@ -481,7 +470,7 @@
             },
             WorkerState::Restarting(ref mut restart) => {
                 let factory_id = restart.factory_id;
-                let token = restart.idx;
+                let token = restart.token;
 
                 let (token_new, service) = ready!(restart.fut.as_mut().poll(cx))
                     .unwrap_or_else(|_| {
