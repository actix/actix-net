use std::{
    future::Future,
    io, mem,
    pin::Pin,
    sync::{
        atomic::{AtomicBool, Ordering},
        Arc,
    },
    task::{Context, Poll},
    thread,
    time::Duration,
};

use actix_rt::{
    time::{sleep, Instant, Sleep},
    System,
};
use actix_utils::counter::Counter;
use futures_core::{future::LocalBoxFuture, ready};
use log::{error, info, trace};
use tokio::sync::{
    mpsc::{unbounded_channel, UnboundedReceiver, UnboundedSender},
    oneshot,
};

use crate::service::{BoxedServerService, InternalServiceFactory};
use crate::socket::MioStream;
use crate::waker_queue::{WakerInterest, WakerQueue};
use crate::Token;

/// Stop worker message. Returns `true` on successful graceful shutdown.
/// and `false` if some connections still alive when shutdown execute.
pub(crate) struct Stop {
    graceful: bool,
    tx: oneshot::Sender<bool>,
}

#[derive(Debug)]
pub(crate) struct Conn {
    pub io: MioStream,
    pub token: Token,
}

fn handle_pair(
    idx: usize,
    tx1: UnboundedSender<Conn>,
    tx2: UnboundedSender<Stop>,
    avail: WorkerAvailability,
) -> (WorkerHandleAccept, WorkerHandleServer) {
    let accept = WorkerHandleAccept {
        idx,
        tx: tx1,
        avail,
    };

    let server = WorkerHandleServer { idx, tx: tx2 };

    (accept, server)
}

/// Handle to worker that can send connection message to worker and share the
/// availability of worker to other thread.
///
/// Held by [Accept](crate::accept::Accept).
pub(crate) struct WorkerHandleAccept {
    pub idx: usize,
    tx: UnboundedSender<Conn>,
    avail: WorkerAvailability,
}

impl WorkerHandleAccept {
    pub(crate) fn send(&self, msg: Conn) -> Result<(), Conn> {
        self.tx.send(msg).map_err(|msg| msg.0)
    }

    pub(crate) fn available(&self) -> bool {
        self.avail.available()
    }
}

/// Handle to worker than can send stop message to worker.
///
/// Held by [ServerBuilder](crate::builder::ServerBuilder).
pub(crate) struct WorkerHandleServer {
    pub idx: usize,
    tx: UnboundedSender<Stop>,
}

impl WorkerHandleServer {
    pub(crate) fn stop(&self, graceful: bool) -> oneshot::Receiver<bool> {
        let (tx, rx) = oneshot::channel();
        let _ = self.tx.send(Stop { graceful, tx });
        rx
    }
}

#[derive(Clone)]
pub(crate) struct WorkerAvailability {
    waker: WakerQueue,
    available: Arc<AtomicBool>,
}

impl WorkerAvailability {
    pub fn new(waker: WakerQueue) -> Self {
        WorkerAvailability {
            waker,
            available: Arc::new(AtomicBool::new(false)),
        }
    }

    pub fn available(&self) -> bool {
        self.available.load(Ordering::Acquire)
    }

    pub fn set(&self, val: bool) {
        let old = self.available.swap(val, Ordering::Release);
        // notify the accept on switched to available.
        if !old && val {
            self.waker.wake(WakerInterest::WorkerAvailable);
        }
    }
}

/// Service worker.
///
/// Worker accepts Socket objects via unbounded channel and starts stream processing.
pub(crate) struct ServerWorker {
    rx: UnboundedReceiver<Conn>,
    rx2: UnboundedReceiver<Stop>,
    services: Vec<WorkerService>,
    availability: WorkerAvailability,
    conns: Counter,
    factories: Vec<Box<dyn InternalServiceFactory>>,
    state: WorkerState,
    shutdown_timeout: Duration,
}

struct WorkerService {
    factory: usize,
    status: WorkerServiceStatus,
    service: BoxedServerService,
}

impl WorkerService {
    fn created(&mut self, service: BoxedServerService) {
        self.service = service;
        self.status = WorkerServiceStatus::Unavailable;
    }
}

#[derive(Copy, Clone, Debug, PartialEq, Eq)]
enum WorkerServiceStatus {
    Available,
    Unavailable,
    Failed,
    Restarting,
    Stopping,
    Stopped,
}

/// Config for worker behavior passed down from server builder.
#[derive(Copy, Clone)]
pub(crate) struct ServerWorkerConfig {
    shutdown_timeout: Duration,
    max_blocking_threads: usize,
    max_concurrent_connections: usize,
}

impl Default for ServerWorkerConfig {
    fn default() -> Self {
        // 512 is the default max blocking thread count of tokio runtime.
        let max_blocking_threads = std::cmp::max(512 / num_cpus::get(), 1);
        Self {
            shutdown_timeout: Duration::from_secs(30),
            max_blocking_threads,
            max_concurrent_connections: 25600,
        }
    }
}

impl ServerWorkerConfig {
    pub(crate) fn max_blocking_threads(&mut self, num: usize) {
        self.max_blocking_threads = num;
    }

    pub(crate) fn max_concurrent_connections(&mut self, num: usize) {
        self.max_concurrent_connections = num;
    }

    pub(crate) fn shutdown_timeout(&mut self, dur: Duration) {
        self.shutdown_timeout = dur;
    }
}

impl ServerWorker {
    pub(crate) fn start(
        idx: usize,
        factories: Vec<Box<dyn InternalServiceFactory>>,
        availability: WorkerAvailability,
        config: ServerWorkerConfig,
<<<<<<< HEAD
    ) -> io::Result<WorkerHandle> {
        assert!(!availability.available());

=======
    ) -> (WorkerHandleAccept, WorkerHandleServer) {
>>>>>>> 0a11cf5c
        let (tx1, rx) = unbounded_channel();
        let (tx2, rx2) = unbounded_channel();
        let avail = availability.clone();

        // Try to get actix system when have one.
        let system = System::try_current();

        let (factory_tx, factory_rx) = std::sync::mpsc::sync_channel(1);

        // every worker runs in it's own thread.
        thread::Builder::new()
            .name(format!("actix-server-worker-{}", idx))
            .spawn(move || {
                // conditionally setup actix system.
                if let Some(system) = system {
                    System::set_current(system);
                }

                let mut services = Vec::new();

                // use a custom tokio runtime builder to change the settings of runtime.
                let local = tokio::task::LocalSet::new();
                let res = tokio::runtime::Builder::new_current_thread()
                    .enable_all()
                    .max_blocking_threads(config.max_blocking_threads)
                    .build()
                    .and_then(|rt| {
                        local.block_on(&rt, async {
                            for (idx, factory) in factories.iter().enumerate() {
                                let service = factory.create().await.map_err(|_| {
                                    io::Error::new(
                                        io::ErrorKind::Other,
                                        "Can not start worker service",
                                    )
                                })?;

                                for (token, service) in service {
                                    assert_eq!(token.0, services.len());
                                    services.push(WorkerService {
                                        factory: idx,
                                        service,
                                        status: WorkerServiceStatus::Unavailable,
                                    })
                                }
                            }
                            Ok::<_, io::Error>(())
                        })?;

                        Ok(rt)
                    });

                match res {
                    Ok(rt) => {
                        factory_tx.send(None).unwrap();

                        let worker = ServerWorker {
                            rx,
                            rx2,
                            services,
                            availability,
                            conns: Counter::new(config.max_concurrent_connections),
                            factories,
                            state: Default::default(),
                            shutdown_timeout: config.shutdown_timeout,
                        };

                        local.block_on(&rt, async { worker.await });
                    }
                    Err(e) => factory_tx.send(Some(e)).unwrap(),
                }
<<<<<<< HEAD
            })
            .map_err(|e| io::Error::new(io::ErrorKind::Other, e))?;

        factory_rx
            .recv()
            .map_err(|e| io::Error::new(io::ErrorKind::Other, e))?
            .map(Err)
            .unwrap_or_else(|| Ok(WorkerHandle::new(idx, tx1, tx2, avail)))
=======
                wrk.await
            });
        });

        handle_pair(idx, tx1, tx2, avail)
>>>>>>> 0a11cf5c
    }

    fn restart_service(&mut self, token: Token, factory_id: usize) {
        let factory = &self.factories[factory_id];
        trace!("Service {:?} failed, restarting", factory.name(token));
        self.services[token.0].status = WorkerServiceStatus::Restarting;
        self.state = WorkerState::Restarting(Restart {
            factory_id,
            token,
            fut: factory.create(),
        });
    }

    fn shutdown(&mut self, force: bool) {
        self.services
            .iter_mut()
            .filter(|srv| srv.status == WorkerServiceStatus::Available)
            .for_each(|srv| {
                srv.status = if force {
                    WorkerServiceStatus::Stopped
                } else {
                    WorkerServiceStatus::Stopping
                };
            });
    }

    fn check_readiness(&mut self, cx: &mut Context<'_>) -> Result<bool, (Token, usize)> {
        let mut ready = self.conns.available(cx);
        for (idx, srv) in self.services.iter_mut().enumerate() {
            if srv.status == WorkerServiceStatus::Available
                || srv.status == WorkerServiceStatus::Unavailable
            {
                match srv.service.poll_ready(cx) {
                    Poll::Ready(Ok(_)) => {
                        if srv.status == WorkerServiceStatus::Unavailable {
                            trace!(
                                "Service {:?} is available",
                                self.factories[srv.factory].name(Token(idx))
                            );
                            srv.status = WorkerServiceStatus::Available;
                        }
                    }
                    Poll::Pending => {
                        ready = false;

                        if srv.status == WorkerServiceStatus::Available {
                            trace!(
                                "Service {:?} is unavailable",
                                self.factories[srv.factory].name(Token(idx))
                            );
                            srv.status = WorkerServiceStatus::Unavailable;
                        }
                    }
                    Poll::Ready(Err(_)) => {
                        error!(
                            "Service {:?} readiness check returned error, restarting",
                            self.factories[srv.factory].name(Token(idx))
                        );
                        srv.status = WorkerServiceStatus::Failed;
                        return Err((Token(idx), srv.factory));
                    }
                }
            }
        }

        Ok(ready)
    }
}

enum WorkerState {
    Available,
    Unavailable,
    Restarting(Restart),
    Shutdown(Shutdown),
}

struct Restart {
    factory_id: usize,
    token: Token,
    fut: LocalBoxFuture<'static, Result<Vec<(Token, BoxedServerService)>, ()>>,
}

// Shutdown keep states necessary for server shutdown:
// Sleep for interval check the shutdown progress.
// Instant for the start time of shutdown.
// Sender for send back the shutdown outcome(force/grace) to StopCommand caller.
struct Shutdown {
    timer: Pin<Box<Sleep>>,
    start_from: Instant,
    tx: oneshot::Sender<bool>,
}

impl Default for WorkerState {
    fn default() -> Self {
        Self::Unavailable
    }
}

impl Future for ServerWorker {
    type Output = ();

    fn poll(mut self: Pin<&mut Self>, cx: &mut Context<'_>) -> Poll<Self::Output> {
        let this = self.as_mut().get_mut();

        // `StopWorker` message handler
        if let Poll::Ready(Some(Stop { graceful, tx })) = Pin::new(&mut this.rx2).poll_recv(cx)
        {
            this.availability.set(false);
            let num = this.conns.total();
            if num == 0 {
                info!("Shutting down worker, 0 connections");
                let _ = tx.send(true);
                return Poll::Ready(());
            } else if graceful {
                info!("Graceful worker shutdown, {} connections", num);
                this.shutdown(false);

                this.state = WorkerState::Shutdown(Shutdown {
                    timer: Box::pin(sleep(Duration::from_secs(1))),
                    start_from: Instant::now(),
                    tx,
                });
            } else {
                info!("Force shutdown worker, {} connections", num);
                this.shutdown(true);

                let _ = tx.send(false);
                return Poll::Ready(());
            }
        }

        match this.state {
            WorkerState::Unavailable => match this.check_readiness(cx) {
                Ok(true) => {
                    this.state = WorkerState::Available;
                    this.availability.set(true);
                    self.poll(cx)
                }
                Ok(false) => Poll::Pending,
                Err((token, idx)) => {
                    this.restart_service(token, idx);
                    self.poll(cx)
                }
            },
            WorkerState::Restarting(ref mut restart) => {
                let factory_id = restart.factory_id;
                let token = restart.token;

                let service = ready!(restart.fut.as_mut().poll(cx))
                    .unwrap_or_else(|_| {
                        panic!(
                            "Can not restart {:?} service",
                            this.factories[factory_id].name(token)
                        )
                    })
                    .into_iter()
                    // Find the same token from vector. There should be only one
                    // So the first match would be enough.
                    .find(|(t, _)| *t == token)
                    .map(|(_, service)| service)
                    .expect("No BoxedServerService found");

                trace!(
                    "Service {:?} has been restarted",
                    this.factories[factory_id].name(token)
                );

                this.services[token.0].created(service);
                this.state = WorkerState::Unavailable;

                self.poll(cx)
            }
            WorkerState::Shutdown(ref mut shutdown) => {
                // Wait for 1 second.
                ready!(shutdown.timer.as_mut().poll(cx));

                if this.conns.total() == 0 {
                    // Graceful shutdown.
                    if let WorkerState::Shutdown(shutdown) = mem::take(&mut this.state) {
                        let _ = shutdown.tx.send(true);
                    }
                    Poll::Ready(())
                } else if shutdown.start_from.elapsed() >= this.shutdown_timeout {
                    // Timeout forceful shutdown.
                    if let WorkerState::Shutdown(shutdown) = mem::take(&mut this.state) {
                        let _ = shutdown.tx.send(false);
                    }
                    Poll::Ready(())
                } else {
                    // Reset timer and wait for 1 second.
                    let time = Instant::now() + Duration::from_secs(1);
                    shutdown.timer.as_mut().reset(time);
                    shutdown.timer.as_mut().poll(cx)
                }
            }
            // actively poll stream and handle worker command
            WorkerState::Available => loop {
                match this.check_readiness(cx) {
                    Ok(true) => {}
                    Ok(false) => {
                        trace!("Worker is unavailable");
                        this.availability.set(false);
                        this.state = WorkerState::Unavailable;
                        return self.poll(cx);
                    }
                    Err((token, idx)) => {
                        this.restart_service(token, idx);
                        this.availability.set(false);
                        return self.poll(cx);
                    }
                }

                match ready!(Pin::new(&mut this.rx).poll_recv(cx)) {
                    // handle incoming io stream
                    Some(msg) => {
                        let guard = this.conns.get();
                        let _ = this.services[msg.token.0].service.call((guard, msg.io));
                    }
                    None => return Poll::Ready(()),
                };
            },
        }
    }
}<|MERGE_RESOLUTION|>--- conflicted
+++ resolved
@@ -30,7 +30,7 @@
 
 /// Stop worker message. Returns `true` on successful graceful shutdown.
 /// and `false` if some connections still alive when shutdown execute.
-pub(crate) struct Stop {
+struct Stop {
     graceful: bool,
     tx: oneshot::Sender<bool>,
 }
@@ -198,13 +198,9 @@
         factories: Vec<Box<dyn InternalServiceFactory>>,
         availability: WorkerAvailability,
         config: ServerWorkerConfig,
-<<<<<<< HEAD
-    ) -> io::Result<WorkerHandle> {
+    ) -> io::Result<(WorkerHandleAccept, WorkerHandleServer)> {
         assert!(!availability.available());
 
-=======
-    ) -> (WorkerHandleAccept, WorkerHandleServer) {
->>>>>>> 0a11cf5c
         let (tx1, rx) = unbounded_channel();
         let (tx2, rx2) = unbounded_channel();
         let avail = availability.clone();
@@ -275,7 +271,6 @@
                     }
                     Err(e) => factory_tx.send(Some(e)).unwrap(),
                 }
-<<<<<<< HEAD
             })
             .map_err(|e| io::Error::new(io::ErrorKind::Other, e))?;
 
@@ -283,14 +278,7 @@
             .recv()
             .map_err(|e| io::Error::new(io::ErrorKind::Other, e))?
             .map(Err)
-            .unwrap_or_else(|| Ok(WorkerHandle::new(idx, tx1, tx2, avail)))
-=======
-                wrk.await
-            });
-        });
-
-        handle_pair(idx, tx1, tx2, avail)
->>>>>>> 0a11cf5c
+            .unwrap_or_else(|| Ok(handle_pair(idx, tx1, tx2, avail)))
     }
 
     fn restart_service(&mut self, token: Token, factory_id: usize) {
