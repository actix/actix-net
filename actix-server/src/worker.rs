use std::{
    future::Future,
    mem,
    pin::Pin,
    sync::{
        atomic::{AtomicBool, AtomicUsize, Ordering},
        Arc,
    },
    task::{Context, Poll},
    time::Duration,
};

use actix_rt::{
    spawn,
    time::{sleep, Instant, Sleep},
    Arbiter,
};
use actix_utils::counter::Counter;
use futures_core::{future::LocalBoxFuture, ready};
use log::{error, info, trace};
use tokio::sync::{
    mpsc::{unbounded_channel, UnboundedReceiver, UnboundedSender},
    oneshot,
};

use crate::service::{BoxedServerService, InternalServiceFactory};
use crate::socket::MioStream;
use crate::waker_queue::{WakerInterest, WakerQueue};
use crate::{join_all, Token};

pub(crate) struct WorkerCommand(Conn);

/// Stop worker message. Returns `true` on successful shutdown
/// and `false` if some connections still alive.
pub(crate) struct StopCommand {
    graceful: bool,
    result: oneshot::Sender<bool>,
}

#[derive(Debug)]
pub(crate) struct Conn {
    pub io: MioStream,
    pub token: Token,
}

static MAX_CONNS: AtomicUsize = AtomicUsize::new(25600);

/// Sets the maximum per-worker number of concurrent connections.
///
/// All socket listeners will stop accepting connections when this limit is
/// reached for each worker.
///
/// By default max connections is set to a 25k per worker.
pub fn max_concurrent_connections(num: usize) {
    MAX_CONNS.store(num, Ordering::Relaxed);
}

thread_local! {
    static MAX_CONNS_COUNTER: Counter =
        Counter::new(MAX_CONNS.load(Ordering::Relaxed));
}

pub(crate) fn num_connections() -> usize {
    MAX_CONNS_COUNTER.with(|conns| conns.total())
}

// a handle to worker that can send message to worker and share the availability of worker to other
// thread.
#[derive(Clone)]
pub(crate) struct WorkerHandle {
    pub idx: usize,
    tx1: UnboundedSender<WorkerCommand>,
    tx2: UnboundedSender<StopCommand>,
    avail: WorkerAvailability,
}

impl WorkerHandle {
    pub fn new(
        idx: usize,
        tx1: UnboundedSender<WorkerCommand>,
        tx2: UnboundedSender<StopCommand>,
        avail: WorkerAvailability,
    ) -> Self {
        WorkerHandle {
            idx,
            tx1,
            tx2,
            avail,
        }
    }

    pub fn send(&self, msg: Conn) -> Result<(), Conn> {
        self.tx1.send(WorkerCommand(msg)).map_err(|msg| msg.0 .0)
    }

    pub fn available(&self) -> bool {
        self.avail.available()
    }

    pub fn stop(&self, graceful: bool) -> oneshot::Receiver<bool> {
        let (result, rx) = oneshot::channel();
        let _ = self.tx2.send(StopCommand { graceful, result });
        rx
    }
}

#[derive(Clone)]
pub(crate) struct WorkerAvailability {
    waker: WakerQueue,
    available: Arc<AtomicBool>,
}

impl WorkerAvailability {
    pub fn new(waker: WakerQueue) -> Self {
        WorkerAvailability {
            waker,
            available: Arc::new(AtomicBool::new(false)),
        }
    }

    pub fn available(&self) -> bool {
        self.available.load(Ordering::Acquire)
    }

    pub fn set(&self, val: bool) {
        let old = self.available.swap(val, Ordering::Release);
        // notify the accept on switched to available.
        if !old && val {
            self.waker.wake(WakerInterest::WorkerAvailable);
        }
    }
}

/// Service worker.
///
/// Worker accepts Socket objects via unbounded channel and starts stream processing.
pub(crate) struct ServerWorker {
    rx: UnboundedReceiver<WorkerCommand>,
    rx2: UnboundedReceiver<StopCommand>,
    services: Vec<WorkerService>,
    availability: WorkerAvailability,
    conns: Counter,
    factories: Vec<Box<dyn InternalServiceFactory>>,
    state: WorkerState,
    shutdown_timeout: Duration,
}

struct WorkerService {
    factory: usize,
    status: WorkerServiceStatus,
    service: BoxedServerService,
}

impl WorkerService {
    fn created(&mut self, service: BoxedServerService) {
        self.service = service;
        self.status = WorkerServiceStatus::Unavailable;
    }
}

#[derive(Copy, Clone, Debug, PartialEq, Eq)]
enum WorkerServiceStatus {
    Available,
    Unavailable,
    Failed,
    Restarting,
    Stopping,
    Stopped,
}

/// Config for worker behavior passed down from server builder.
#[derive(Copy, Clone)]
pub(crate) struct ServerWorkerConfig {
    shutdown_timeout: Duration,
    max_blocking_threads: usize,
}

impl Default for ServerWorkerConfig {
    fn default() -> Self {
        // 512 is the default max blocking thread count of tokio runtime.
        let max_blocking_threads = std::cmp::max(512 / num_cpus::get(), 1);
        Self {
            shutdown_timeout: Duration::from_secs(30),
            max_blocking_threads,
        }
    }
}

impl ServerWorkerConfig {
    pub(crate) fn max_blocking_threads(&mut self, num: usize) {
        self.max_blocking_threads = num;
    }

    pub(crate) fn shutdown_timeout(&mut self, dur: Duration) {
        self.shutdown_timeout = dur;
    }
}

impl ServerWorker {
    pub(crate) fn start(
        idx: usize,
        factories: Vec<Box<dyn InternalServiceFactory>>,
        availability: WorkerAvailability,
        config: ServerWorkerConfig,
    ) -> WorkerHandle {
        let (tx1, rx) = unbounded_channel();
        let (tx2, rx2) = unbounded_channel();
        let avail = availability.clone();

        // every worker runs in it's own arbiter.
        // use a custom tokio runtime builder to change the settings of runtime.
        Arbiter::with_tokio_rt(move || {
            tokio::runtime::Builder::new_current_thread()
                .enable_all()
                .max_blocking_threads(config.max_blocking_threads)
                .build()
                .unwrap()
        })
        .spawn(async move {
            availability.set(false);
            let mut wrk = MAX_CONNS_COUNTER.with(move |conns| ServerWorker {
                rx,
                rx2,
                services: Default::default(),
                availability,
                factories,
                state: Default::default(),
                shutdown_timeout: config.shutdown_timeout,
                conns: conns.clone(),
            });

            let fut = wrk
                .factories
                .iter()
                .enumerate()
                .map(|(idx, factory)| {
                    let fut = factory.create();
                    async move {
                        fut.await.map(|r| {
                            r.into_iter().map(|(t, s)| (idx, t, s)).collect::<Vec<_>>()
                        })
                    }
                })
                .collect::<Vec<_>>();

            // a second spawn to make sure worker future runs as non boxed future.
            // As Arbiter::spawn would box the future before send it to arbiter.
            spawn(async move {
                let res: Result<Vec<_>, _> = join_all(fut).await.into_iter().collect();
                match res {
                    Ok(services) => {
                        for item in services {
                            for (factory, token, service) in item {
                                assert_eq!(token.0, wrk.services.len());
                                wrk.services.push(WorkerService {
                                    factory,
                                    service,
                                    status: WorkerServiceStatus::Unavailable,
                                });
                            }
                        }
                    }
                    Err(e) => {
                        error!("Can not start worker: {:?}", e);
                        Arbiter::current().stop();
                    }
                }
                wrk.await
            });
        });

        WorkerHandle::new(idx, tx1, tx2, avail)
    }

    fn shutdown(&mut self, force: bool) {
        self.services
            .iter_mut()
            .filter(|srv| srv.status == WorkerServiceStatus::Available)
            .for_each(|srv| {
                srv.status = if force {
                    WorkerServiceStatus::Stopped
                } else {
                    WorkerServiceStatus::Stopping
                };
            });
    }

    fn check_readiness(&mut self, cx: &mut Context<'_>) -> Result<bool, (Token, usize)> {
        let mut ready = self.conns.available(cx);
        let mut failed = None;
        for (idx, srv) in self.services.iter_mut().enumerate() {
            if srv.status == WorkerServiceStatus::Available
                || srv.status == WorkerServiceStatus::Unavailable
            {
                match srv.service.poll_ready(cx) {
                    Poll::Ready(Ok(_)) => {
                        if srv.status == WorkerServiceStatus::Unavailable {
                            trace!(
                                "Service {:?} is available",
                                self.factories[srv.factory].name(Token(idx))
                            );
                            srv.status = WorkerServiceStatus::Available;
                        }
                    }
                    Poll::Pending => {
                        ready = false;

                        if srv.status == WorkerServiceStatus::Available {
                            trace!(
                                "Service {:?} is unavailable",
                                self.factories[srv.factory].name(Token(idx))
                            );
                            srv.status = WorkerServiceStatus::Unavailable;
                        }
                    }
                    Poll::Ready(Err(_)) => {
                        error!(
                            "Service {:?} readiness check returned error, restarting",
                            self.factories[srv.factory].name(Token(idx))
                        );
                        failed = Some((Token(idx), srv.factory));
                        srv.status = WorkerServiceStatus::Failed;
                    }
                }
            }
        }
        if let Some(idx) = failed {
            Err(idx)
        } else {
            Ok(ready)
        }
    }
}

enum WorkerState {
    Available,
    Unavailable,
    Restarting(
        usize,
        Token,
        LocalBoxFuture<'static, Result<Vec<(Token, BoxedServerService)>, ()>>,
    ),
    // Shutdown keep states necessary for server shutdown:
    // Sleep for interval check the shutdown progress.
    // Instant for the start time of shutdown.
    // Sender for send back the shutdown outcome(force/grace) to StopCommand caller.
    Shutdown(Pin<Box<Sleep>>, Instant, oneshot::Sender<bool>),
}

impl Default for WorkerState {
    fn default() -> Self {
        Self::Unavailable
    }
}

impl Future for ServerWorker {
    type Output = ();

    fn poll(mut self: Pin<&mut Self>, cx: &mut Context<'_>) -> Poll<Self::Output> {
        let this = self.as_mut().get_mut();

        // `StopWorker` message handler
        if let Poll::Ready(Some(StopCommand { graceful, result })) =
            Pin::new(&mut this.rx2).poll_recv(cx)
        {
            this.availability.set(false);
            let num = num_connections();
            if num == 0 {
                info!("Shutting down worker, 0 connections");
                let _ = result.send(true);
                return Poll::Ready(());
            } else if graceful {
                info!("Graceful worker shutdown, {} connections", num);
                this.shutdown(false);

                let timer = Box::pin(sleep(Duration::from_secs(1)));
                let start_from = Instant::now();
                this.state = WorkerState::Shutdown(timer, start_from, result);
            } else {
                info!("Force shutdown worker, {} connections", num);
                this.shutdown(true);

                let _ = result.send(false);
                return Poll::Ready(());
            }
        }

        match this.state {
            WorkerState::Unavailable => match this.check_readiness(cx) {
                Ok(true) => {
                    this.state = WorkerState::Available;
                    this.availability.set(true);
                    self.poll(cx)
                }
                Ok(false) => Poll::Pending,
                Err((token, idx)) => {
                    trace!(
                        "Service {:?} failed, restarting",
                        this.factories[idx].name(token)
                    );
                    this.services[token.0].status = WorkerServiceStatus::Restarting;
                    this.state =
                        WorkerState::Restarting(idx, token, this.factories[idx].create());
                    self.poll(cx)
                }
            },
            WorkerState::Restarting(idx, token, ref mut fut) => {
<<<<<<< HEAD
                match fut.as_mut().poll(cx) {
                    Poll::Ready(Ok(item)) => {
                        // only interest in the first item?
                        if let Some((token, service)) = item.into_iter().next() {
                            trace!(
                                "Service {:?} has been restarted",
                                this.factories[idx].name(token)
                            );
                            this.services[token.0].created(service);
                            this.state = WorkerState::Unavailable;
                            return self.poll(cx);
                        }
                    }
                    Poll::Ready(Err(_)) => {
                        panic!(
                            "Can not restart {:?} service",
                            this.factories[idx].name(token)
                        );
                    }
                    Poll::Pending => return Poll::Pending,
                }
=======
                let item = ready!(fut.as_mut().poll(cx)).unwrap_or_else(|_| {
                    panic!(
                        "Can not restart {:?} service",
                        self.factories[idx].name(token)
                    )
                });

                // Only interest in the first item?
                let (token, service) = item
                    .into_iter()
                    .next()
                    .expect("No BoxedServerService. Restarting can not progress");

                trace!(
                    "Service {:?} has been restarted",
                    self.factories[idx].name(token)
                );

                self.services[token.0].created(service);
                self.state = WorkerState::Unavailable;

>>>>>>> fd3e5fba
                self.poll(cx)
            }
            WorkerState::Shutdown(ref mut timer, ref start_from, _) => {
                // Wait for 1 second.
                ready!(timer.as_mut().poll(cx));

                if num_connections() == 0 {
                    // Graceful shutdown.
                    if let WorkerState::Shutdown(_, _, sender) = mem::take(&mut this.state) {
                        let _ = sender.send(true);
                    }
                    Arbiter::current().stop();
                    Poll::Ready(())
                } else if start_from.elapsed() >= this.shutdown_timeout {
                    // Timeout forceful shutdown.
                    if let WorkerState::Shutdown(_, _, sender) = mem::take(&mut this.state) {
                        let _ = sender.send(false);
                    }
                    Arbiter::current().stop();
                    Poll::Ready(())
                } else {
                    // Reset timer and wait for 1 second.
                    let time = Instant::now() + Duration::from_secs(1);
                    timer.as_mut().reset(time);
                    timer.as_mut().poll(cx)
                }
            }
            // actively poll stream and handle worker command
            WorkerState::Available => loop {
                match this.check_readiness(cx) {
                    Ok(true) => (),
                    Ok(false) => {
                        trace!("Worker is unavailable");
                        this.availability.set(false);
                        this.state = WorkerState::Unavailable;
                        return self.poll(cx);
                    }
                    Err((token, idx)) => {
                        trace!(
                            "Service {:?} failed, restarting",
                            this.factories[idx].name(token)
                        );
                        this.availability.set(false);
                        this.services[token.0].status = WorkerServiceStatus::Restarting;
                        this.state =
                            WorkerState::Restarting(idx, token, this.factories[idx].create());
                        return self.poll(cx);
                    }
                }

                match ready!(Pin::new(&mut this.rx).poll_recv(cx)) {
                    // handle incoming io stream
                    Some(WorkerCommand(msg)) => {
                        let guard = this.conns.get();
                        let _ = this.services[msg.token.0]
                            .service
                            .call((Some(guard), msg.io));
                    }
                    None => return Poll::Ready(()),
                };
            },
        }
    }
}<|MERGE_RESOLUTION|>--- conflicted
+++ resolved
@@ -405,33 +405,10 @@
                 }
             },
             WorkerState::Restarting(idx, token, ref mut fut) => {
-<<<<<<< HEAD
-                match fut.as_mut().poll(cx) {
-                    Poll::Ready(Ok(item)) => {
-                        // only interest in the first item?
-                        if let Some((token, service)) = item.into_iter().next() {
-                            trace!(
-                                "Service {:?} has been restarted",
-                                this.factories[idx].name(token)
-                            );
-                            this.services[token.0].created(service);
-                            this.state = WorkerState::Unavailable;
-                            return self.poll(cx);
-                        }
-                    }
-                    Poll::Ready(Err(_)) => {
-                        panic!(
-                            "Can not restart {:?} service",
-                            this.factories[idx].name(token)
-                        );
-                    }
-                    Poll::Pending => return Poll::Pending,
-                }
-=======
                 let item = ready!(fut.as_mut().poll(cx)).unwrap_or_else(|_| {
                     panic!(
                         "Can not restart {:?} service",
-                        self.factories[idx].name(token)
+                        this.factories[idx].name(token)
                     )
                 });
 
@@ -443,13 +420,12 @@
 
                 trace!(
                     "Service {:?} has been restarted",
-                    self.factories[idx].name(token)
+                    this.factories[idx].name(token)
                 );
 
-                self.services[token.0].created(service);
-                self.state = WorkerState::Unavailable;
-
->>>>>>> fd3e5fba
+                this.services[token.0].created(service);
+                this.state = WorkerState::Unavailable;
+
                 self.poll(cx)
             }
             WorkerState::Shutdown(ref mut timer, ref start_from, _) => {
