use std::{
    future::Future,
    mem,
    pin::Pin,
    sync::{
        atomic::{AtomicBool, AtomicUsize, Ordering},
        Arc,
    },
    task::{Context, Poll},
    time::Duration,
};

use actix_rt::{
    spawn,
    time::{sleep, Instant, Sleep},
    Arbiter,
};
use actix_utils::counter::Counter;
use futures_core::{future::LocalBoxFuture, ready};
use log::{error, info, trace};
use tokio::sync::{
    mpsc::{unbounded_channel, UnboundedReceiver, UnboundedSender},
    oneshot,
};

use crate::service::{BoxedServerService, InternalServiceFactory};
use crate::socket::MioStream;
use crate::waker_queue::{WakerInterest, WakerQueue};
use crate::{join_all, Token};

pub(crate) struct WorkerCommand(Conn);

/// Stop worker message. Returns `true` on successful shutdown
/// and `false` if some connections still alive.
pub(crate) struct StopCommand {
    graceful: bool,
    result: oneshot::Sender<bool>,
}

#[derive(Debug)]
pub(crate) struct Conn {
    pub io: MioStream,
    pub token: Token,
}

static MAX_CONNS: AtomicUsize = AtomicUsize::new(25600);

/// Sets the maximum per-worker number of concurrent connections.
///
/// All socket listeners will stop accepting connections when this limit is
/// reached for each worker.
///
/// By default max connections is set to a 25k per worker.
pub fn max_concurrent_connections(num: usize) {
    MAX_CONNS.store(num, Ordering::Relaxed);
}

thread_local! {
    static MAX_CONNS_COUNTER: Counter =
        Counter::new(MAX_CONNS.load(Ordering::Relaxed));
}

pub(crate) fn num_connections() -> usize {
    MAX_CONNS_COUNTER.with(|conns| conns.total())
}

// a handle to worker that can send message to worker and share the availability of worker to other
// thread.
#[derive(Clone)]
pub(crate) struct WorkerHandle {
    pub idx: usize,
    tx1: UnboundedSender<WorkerCommand>,
    tx2: UnboundedSender<StopCommand>,
    avail: WorkerAvailability,
}

impl WorkerHandle {
    pub fn new(
        idx: usize,
        tx1: UnboundedSender<WorkerCommand>,
        tx2: UnboundedSender<StopCommand>,
        avail: WorkerAvailability,
    ) -> Self {
        WorkerHandle {
            idx,
            tx1,
            tx2,
            avail,
        }
    }

    pub fn send(&self, msg: Conn) -> Result<(), Conn> {
        self.tx1.send(WorkerCommand(msg)).map_err(|msg| msg.0 .0)
    }

    pub fn available(&self) -> bool {
        self.avail.available()
    }

    pub fn stop(&self, graceful: bool) -> oneshot::Receiver<bool> {
        let (result, rx) = oneshot::channel();
        let _ = self.tx2.send(StopCommand { graceful, result });
        rx
    }
}

#[derive(Clone)]
pub(crate) struct WorkerAvailability {
    waker: WakerQueue,
    available: Arc<AtomicBool>,
}

impl WorkerAvailability {
    pub fn new(waker: WakerQueue) -> Self {
        WorkerAvailability {
            waker,
            available: Arc::new(AtomicBool::new(false)),
        }
    }

    pub fn available(&self) -> bool {
        self.available.load(Ordering::Acquire)
    }

    pub fn set(&self, val: bool) {
        let old = self.available.swap(val, Ordering::Release);
        // notify the accept on switched to available.
        if !old && val {
            self.waker.wake(WakerInterest::WorkerAvailable);
        }
    }
}

/// Service worker.
///
/// Worker accepts Socket objects via unbounded channel and starts stream processing.
pub(crate) struct ServerWorker {
    rx: UnboundedReceiver<WorkerCommand>,
    rx2: UnboundedReceiver<StopCommand>,
    services: Vec<WorkerService>,
    availability: WorkerAvailability,
    conns: Counter,
    factories: Vec<Box<dyn InternalServiceFactory>>,
    state: WorkerState,
    shutdown_timeout: Duration,
}

struct WorkerService {
    factory: usize,
    status: WorkerServiceStatus,
    service: BoxedServerService,
}

impl WorkerService {
    fn created(&mut self, service: BoxedServerService) {
        self.service = service;
        self.status = WorkerServiceStatus::Unavailable;
    }
}

#[derive(Copy, Clone, Debug, PartialEq, Eq)]
enum WorkerServiceStatus {
    Available,
    Unavailable,
    Failed,
    Restarting,
    Stopping,
    Stopped,
}

/// Config for worker behavior passed down from server builder.
#[derive(Copy, Clone)]
pub(crate) struct ServerWorkerConfig {
    shutdown_timeout: Duration,
    max_blocking_threads: usize,
}

impl Default for ServerWorkerConfig {
    fn default() -> Self {
        // 512 is the default max blocking thread count of tokio runtime.
        let max_blocking_threads = std::cmp::max(512 / num_cpus::get(), 1);
        Self {
            shutdown_timeout: Duration::from_secs(30),
            max_blocking_threads,
        }
    }
}

impl ServerWorkerConfig {
    pub(crate) fn max_blocking_threads(&mut self, num: usize) {
        self.max_blocking_threads = num;
    }

    pub(crate) fn shutdown_timeout(&mut self, dur: Duration) {
        self.shutdown_timeout = dur;
    }
}

impl ServerWorker {
    pub(crate) fn start(
        idx: usize,
        factories: Vec<Box<dyn InternalServiceFactory>>,
        availability: WorkerAvailability,
        config: ServerWorkerConfig,
    ) -> WorkerHandle {
        let (tx1, rx) = unbounded_channel();
        let (tx2, rx2) = unbounded_channel();
        let avail = availability.clone();

        // every worker runs in it's own arbiter.
        // use a custom tokio runtime builder to change the settings of runtime.
        Arbiter::with_tokio_rt(move || {
            tokio::runtime::Builder::new_current_thread()
                .enable_all()
                .max_blocking_threads(config.max_blocking_threads)
                .build()
                .unwrap()
        })
        .spawn(async move {
            availability.set(false);
            let mut wrk = MAX_CONNS_COUNTER.with(move |conns| ServerWorker {
                rx,
                rx2,
                services: Default::default(),
                availability,
                factories,
                state: Default::default(),
                shutdown_timeout: config.shutdown_timeout,
                conns: conns.clone(),
            });

            let fut = wrk
                .factories
                .iter()
                .enumerate()
                .map(|(idx, factory)| {
                    let fut = factory.create();
                    async move {
                        fut.await.map(|r| {
                            r.into_iter().map(|(t, s)| (idx, t, s)).collect::<Vec<_>>()
                        })
                    }
                })
                .collect::<Vec<_>>();

            // a second spawn to make sure worker future runs as non boxed future.
            // As Arbiter::spawn would box the future before send it to arbiter.
            spawn(async move {
                let res: Result<Vec<_>, _> = join_all(fut).await.into_iter().collect();
                match res {
                    Ok(services) => {
                        for item in services {
                            for (factory, token, service) in item {
                                assert_eq!(token.0, wrk.services.len());
                                wrk.services.push(WorkerService {
                                    factory,
                                    service,
                                    status: WorkerServiceStatus::Unavailable,
                                });
                            }
                        }
                    }
                    Err(e) => {
                        error!("Can not start worker: {:?}", e);
                        Arbiter::current().stop();
                    }
                }
                wrk.await
            });
        });

        WorkerHandle::new(idx, tx1, tx2, avail)
    }

    fn restart_service(&mut self, token: Token, idx: usize) {
        let factory = &self.factories[idx];
        trace!("Service {:?} failed, restarting", factory.name(token));
        self.services[token.0].status = WorkerServiceStatus::Restarting;
        self.state = WorkerState::Restarting(idx, token, factory.create());
    }

    fn shutdown(&mut self, force: bool) {
        self.services
            .iter_mut()
            .filter(|srv| srv.status == WorkerServiceStatus::Available)
            .for_each(|srv| {
                srv.status = if force {
                    WorkerServiceStatus::Stopped
                } else {
                    WorkerServiceStatus::Stopping
                };
            });
    }

    fn check_readiness(&mut self, cx: &mut Context<'_>) -> Result<bool, (Token, usize)> {
        let mut ready = self.conns.available(cx);
        let mut failed = None;
        for (idx, srv) in self.services.iter_mut().enumerate() {
            if srv.status == WorkerServiceStatus::Available
                || srv.status == WorkerServiceStatus::Unavailable
            {
                match srv.service.poll_ready(cx) {
                    Poll::Ready(Ok(_)) => {
                        if srv.status == WorkerServiceStatus::Unavailable {
                            trace!(
                                "Service {:?} is available",
                                self.factories[srv.factory].name(Token(idx))
                            );
                            srv.status = WorkerServiceStatus::Available;
                        }
                    }
                    Poll::Pending => {
                        ready = false;

                        if srv.status == WorkerServiceStatus::Available {
                            trace!(
                                "Service {:?} is unavailable",
                                self.factories[srv.factory].name(Token(idx))
                            );
                            srv.status = WorkerServiceStatus::Unavailable;
                        }
                    }
                    Poll::Ready(Err(_)) => {
                        error!(
                            "Service {:?} readiness check returned error, restarting",
                            self.factories[srv.factory].name(Token(idx))
                        );
                        failed = Some((Token(idx), srv.factory));
                        srv.status = WorkerServiceStatus::Failed;
                    }
                }
            }
        }
        if let Some(idx) = failed {
            Err(idx)
        } else {
            Ok(ready)
        }
    }
}

enum WorkerState {
    Available,
    Unavailable,
    Restarting(
        usize,
        Token,
        LocalBoxFuture<'static, Result<Vec<(Token, BoxedServerService)>, ()>>,
    ),
    // Shutdown keep states necessary for server shutdown:
    // Sleep for interval check the shutdown progress.
    // Instant for the start time of shutdown.
    // Sender for send back the shutdown outcome(force/grace) to StopCommand caller.
    Shutdown(Pin<Box<Sleep>>, Instant, oneshot::Sender<bool>),
}

impl Default for WorkerState {
    fn default() -> Self {
        Self::Unavailable
    }
}

impl Future for ServerWorker {
    type Output = ();

    fn poll(mut self: Pin<&mut Self>, cx: &mut Context<'_>) -> Poll<Self::Output> {
        let this = self.as_mut().get_mut();

        // `StopWorker` message handler
        if let Poll::Ready(Some(StopCommand { graceful, result })) =
            Pin::new(&mut this.rx2).poll_recv(cx)
        {
            this.availability.set(false);
            let num = num_connections();
            if num == 0 {
                info!("Shutting down worker, 0 connections");
                let _ = result.send(true);
                return Poll::Ready(());
            } else if graceful {
                info!("Graceful worker shutdown, {} connections", num);
                this.shutdown(false);

                let timer = Box::pin(sleep(Duration::from_secs(1)));
                let start_from = Instant::now();
                this.state = WorkerState::Shutdown(timer, start_from, result);
            } else {
                info!("Force shutdown worker, {} connections", num);
                this.shutdown(true);

                let _ = result.send(false);
                return Poll::Ready(());
            }
        }

        match this.state {
            WorkerState::Unavailable => match this.check_readiness(cx) {
                Ok(true) => {
                    this.state = WorkerState::Available;
                    this.availability.set(true);
                    self.poll(cx)
                }
                Ok(false) => Poll::Pending,
                Err((token, idx)) => {
<<<<<<< HEAD
                    trace!(
                        "Service {:?} failed, restarting",
                        this.factories[idx].name(token)
                    );
                    this.services[token.0].status = WorkerServiceStatus::Restarting;
                    this.state =
                        WorkerState::Restarting(idx, token, this.factories[idx].create());
=======
                    self.restart_service(token, idx);
>>>>>>> 8079c50d
                    self.poll(cx)
                }
            },
            WorkerState::Restarting(idx, token, ref mut fut) => {
                let item = ready!(fut.as_mut().poll(cx)).unwrap_or_else(|_| {
                    panic!(
                        "Can not restart {:?} service",
                        this.factories[idx].name(token)
                    )
                });

                // Only interest in the first item?
                let (token, service) = item
                    .into_iter()
                    .next()
                    .expect("No BoxedServerService. Restarting can not progress");

                trace!(
                    "Service {:?} has been restarted",
                    this.factories[idx].name(token)
                );

                this.services[token.0].created(service);
                this.state = WorkerState::Unavailable;

                self.poll(cx)
            }
            WorkerState::Shutdown(ref mut timer, ref start_from, _) => {
                // Wait for 1 second.
                ready!(timer.as_mut().poll(cx));

                if num_connections() == 0 {
                    // Graceful shutdown.
                    if let WorkerState::Shutdown(_, _, sender) = mem::take(&mut this.state) {
                        let _ = sender.send(true);
                    }
                    Arbiter::current().stop();
                    Poll::Ready(())
                } else if start_from.elapsed() >= this.shutdown_timeout {
                    // Timeout forceful shutdown.
                    if let WorkerState::Shutdown(_, _, sender) = mem::take(&mut this.state) {
                        let _ = sender.send(false);
                    }
                    Arbiter::current().stop();
                    Poll::Ready(())
                } else {
                    // Reset timer and wait for 1 second.
                    let time = Instant::now() + Duration::from_secs(1);
                    timer.as_mut().reset(time);
                    timer.as_mut().poll(cx)
                }
            }
            // actively poll stream and handle worker command
            WorkerState::Available => loop {
<<<<<<< HEAD
                match this.check_readiness(cx) {
                    Ok(true) => (),
=======
                match self.check_readiness(cx) {
                    Ok(true) => {}
>>>>>>> 8079c50d
                    Ok(false) => {
                        trace!("Worker is unavailable");
                        this.availability.set(false);
                        this.state = WorkerState::Unavailable;
                        return self.poll(cx);
                    }
                    Err((token, idx)) => {
<<<<<<< HEAD
                        trace!(
                            "Service {:?} failed, restarting",
                            this.factories[idx].name(token)
                        );
                        this.availability.set(false);
                        this.services[token.0].status = WorkerServiceStatus::Restarting;
                        this.state =
                            WorkerState::Restarting(idx, token, this.factories[idx].create());
=======
                        self.restart_service(token, idx);
                        self.availability.set(false);
>>>>>>> 8079c50d
                        return self.poll(cx);
                    }
                }

                match ready!(Pin::new(&mut this.rx).poll_recv(cx)) {
                    // handle incoming io stream
                    Some(WorkerCommand(msg)) => {
<<<<<<< HEAD
                        let guard = this.conns.get();
                        let _ = this.services[msg.token.0]
                            .service
                            .call((Some(guard), msg.io));
=======
                        let guard = self.conns.get();
                        let _ = self.services[msg.token.0].service.call((guard, msg.io));
>>>>>>> 8079c50d
                    }
                    None => return Poll::Ready(()),
                };
            },
        }
    }
}<|MERGE_RESOLUTION|>--- conflicted
+++ resolved
@@ -401,17 +401,7 @@
                 }
                 Ok(false) => Poll::Pending,
                 Err((token, idx)) => {
-<<<<<<< HEAD
-                    trace!(
-                        "Service {:?} failed, restarting",
-                        this.factories[idx].name(token)
-                    );
-                    this.services[token.0].status = WorkerServiceStatus::Restarting;
-                    this.state =
-                        WorkerState::Restarting(idx, token, this.factories[idx].create());
-=======
-                    self.restart_service(token, idx);
->>>>>>> 8079c50d
+                    this.restart_service(token, idx);
                     self.poll(cx)
                 }
             },
@@ -466,13 +456,8 @@
             }
             // actively poll stream and handle worker command
             WorkerState::Available => loop {
-<<<<<<< HEAD
                 match this.check_readiness(cx) {
-                    Ok(true) => (),
-=======
-                match self.check_readiness(cx) {
                     Ok(true) => {}
->>>>>>> 8079c50d
                     Ok(false) => {
                         trace!("Worker is unavailable");
                         this.availability.set(false);
@@ -480,19 +465,8 @@
                         return self.poll(cx);
                     }
                     Err((token, idx)) => {
-<<<<<<< HEAD
-                        trace!(
-                            "Service {:?} failed, restarting",
-                            this.factories[idx].name(token)
-                        );
+                        this.restart_service(token, idx);
                         this.availability.set(false);
-                        this.services[token.0].status = WorkerServiceStatus::Restarting;
-                        this.state =
-                            WorkerState::Restarting(idx, token, this.factories[idx].create());
-=======
-                        self.restart_service(token, idx);
-                        self.availability.set(false);
->>>>>>> 8079c50d
                         return self.poll(cx);
                     }
                 }
@@ -500,15 +474,8 @@
                 match ready!(Pin::new(&mut this.rx).poll_recv(cx)) {
                     // handle incoming io stream
                     Some(WorkerCommand(msg)) => {
-<<<<<<< HEAD
                         let guard = this.conns.get();
-                        let _ = this.services[msg.token.0]
-                            .service
-                            .call((Some(guard), msg.io));
-=======
-                        let guard = self.conns.get();
-                        let _ = self.services[msg.token.0].service.call((guard, msg.io));
->>>>>>> 8079c50d
+                        let _ = this.services[msg.token.0].service.call((guard, msg.io));
                     }
                     None => return Poll::Ready(()),
                 };
