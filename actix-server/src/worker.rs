use std::{
    future::Future,
    io, mem,
    pin::Pin,
    sync::{
        atomic::{AtomicBool, Ordering},
        Arc,
    },
    task::{Context, Poll},
    thread,
    time::Duration,
};

use actix_rt::{
    time::{sleep, Instant, Sleep},
    System,
};
use actix_utils::counter::Counter;
use futures_core::{future::LocalBoxFuture, ready};
use log::{error, info, trace};
use tokio::sync::{
    mpsc::{unbounded_channel, UnboundedReceiver, UnboundedSender},
    oneshot,
};

use crate::service::{BoxedServerService, InternalServiceFactory};
use crate::socket::MioStream;
use crate::waker_queue::{WakerInterest, WakerQueue};
use crate::Token;

/// Stop worker message. Returns `true` on successful graceful shutdown.
/// and `false` if some connections still alive when shutdown execute.
struct Stop {
    graceful: bool,
    tx: oneshot::Sender<bool>,
}

#[derive(Debug)]
pub(crate) struct Conn {
    pub io: MioStream,
    pub token: Token,
}

fn handle_pair(
    idx: usize,
    tx1: UnboundedSender<Conn>,
    tx2: UnboundedSender<Stop>,
    avail: WorkerAvailability,
) -> (WorkerHandleAccept, WorkerHandleServer) {
    let accept = WorkerHandleAccept { tx: tx1, avail };

    let server = WorkerHandleServer { idx, tx: tx2 };

    (accept, server)
}

/// Handle to worker that can send connection message to worker and share the
/// availability of worker to other thread.
///
/// Held by [Accept](crate::accept::Accept).
pub(crate) struct WorkerHandleAccept {
    tx: UnboundedSender<Conn>,
    avail: WorkerAvailability,
}

impl WorkerHandleAccept {
    #[inline(always)]
    pub(crate) fn idx(&self) -> usize {
        self.avail.idx
    }

    #[inline(always)]
    pub(crate) fn send(&self, msg: Conn) -> Result<(), Conn> {
        self.tx.send(msg).map_err(|msg| msg.0)
    }

    #[inline(always)]
    pub(crate) fn available(&self) -> bool {
        self.avail.available()
    }
}

/// Handle to worker than can send stop message to worker.
///
/// Held by [ServerBuilder](crate::builder::ServerBuilder).
pub(crate) struct WorkerHandleServer {
    pub idx: usize,
    tx: UnboundedSender<Stop>,
}

impl WorkerHandleServer {
    pub(crate) fn stop(&self, graceful: bool) -> oneshot::Receiver<bool> {
        let (tx, rx) = oneshot::channel();
        let _ = self.tx.send(Stop { graceful, tx });
        rx
    }
}

#[derive(Clone)]
pub(crate) struct WorkerAvailability {
    idx: usize,
    waker: WakerQueue,
    available: Arc<AtomicBool>,
}

impl WorkerAvailability {
    pub fn new(idx: usize, waker: WakerQueue) -> Self {
        WorkerAvailability {
            idx,
            waker,
            available: Arc::new(AtomicBool::new(false)),
        }
    }

    #[inline(always)]
    pub fn available(&self) -> bool {
        self.available.load(Ordering::Acquire)
    }

    pub fn set(&self, val: bool) {
        // Ordering:
        //
        // There could be multiple set calls happen in one <ServerWorker as Future>::poll.
        // Order is important between them.
        let old = self.available.swap(val, Ordering::AcqRel);
        // Notify the accept on switched to available.
        if !old && val {
            self.waker.wake(WakerInterest::WorkerAvailable(self.idx));
        }
    }
}

/// Service worker.
///
/// Worker accepts Socket objects via unbounded channel and starts stream processing.
pub(crate) struct ServerWorker {
    // UnboundedReceiver<Conn> should always be the first field.
    // It must be dropped as soon as ServerWorker dropping.
    rx: UnboundedReceiver<Conn>,
    rx2: UnboundedReceiver<Stop>,
    services: Box<[WorkerService]>,
    availability: WorkerAvailability,
    conns: Counter,
    factories: Box<[Box<dyn InternalServiceFactory>]>,
    state: WorkerState,
    shutdown_timeout: Duration,
}

struct WorkerService {
    factory: usize,
    status: WorkerServiceStatus,
    service: BoxedServerService,
}

impl WorkerService {
    fn created(&mut self, service: BoxedServerService) {
        self.service = service;
        self.status = WorkerServiceStatus::Unavailable;
    }
}

#[derive(Copy, Clone, Debug, PartialEq, Eq)]
enum WorkerServiceStatus {
    Available,
    Unavailable,
    Failed,
    Restarting,
    Stopping,
    Stopped,
}

/// Config for worker behavior passed down from server builder.
#[derive(Copy, Clone)]
pub(crate) struct ServerWorkerConfig {
    shutdown_timeout: Duration,
    max_blocking_threads: usize,
    max_concurrent_connections: usize,
}

impl Default for ServerWorkerConfig {
    fn default() -> Self {
        // 512 is the default max blocking thread count of tokio runtime.
        let max_blocking_threads = std::cmp::max(512 / num_cpus::get(), 1);
        Self {
            shutdown_timeout: Duration::from_secs(30),
            max_blocking_threads,
            max_concurrent_connections: 25600,
        }
    }
}

impl ServerWorkerConfig {
    pub(crate) fn max_blocking_threads(&mut self, num: usize) {
        self.max_blocking_threads = num;
    }

    pub(crate) fn max_concurrent_connections(&mut self, num: usize) {
        self.max_concurrent_connections = num;
    }

    pub(crate) fn shutdown_timeout(&mut self, dur: Duration) {
        self.shutdown_timeout = dur;
    }
}

impl ServerWorker {
    /// Start server worker in sync.
    pub(crate) fn start(
        idx: usize,
        factories: Box<[Box<dyn InternalServiceFactory>]>,
        avail: WorkerAvailability,
        config: ServerWorkerConfig,
    ) -> io::Result<(WorkerHandleAccept, WorkerHandleServer)> {
        let (factory_tx, factory_rx) = std::sync::mpsc::sync_channel(1);

        let (tx1, tx2) = Self::_start(idx, factories, avail.clone(), config, move |err| {
            factory_tx.send(err).unwrap()
        })?;

        factory_rx
            .recv()
            .map_err(|e| io::Error::new(io::ErrorKind::Other, e))?
            .map(Err)
            .unwrap_or_else(|| Ok(handle_pair(idx, tx1, tx2, avail)))
    }

    #[allow(dead_code)]
    /// Start server worker in async.
    pub(crate) fn start_non_blocking(
        idx: usize,
        factories: Box<[Box<dyn InternalServiceFactory>]>,
        avail: WorkerAvailability,
        config: ServerWorkerConfig,
    ) -> impl Future<Output = io::Result<(WorkerHandleAccept, WorkerHandleServer)>> {
        let (factory_tx, factory_rx) = oneshot::channel();

        let res = Self::_start(idx, factories, avail.clone(), config, move |err| {
            factory_tx.send(err).unwrap()
        });

        async move {
            let (tx1, tx2) = res?;
            factory_rx
                .await
                .map_err(|e| io::Error::new(io::ErrorKind::Other, e))?
                .map(Err)
                .unwrap_or_else(|| Ok(handle_pair(idx, tx1, tx2, avail)))
        }
    }

    fn _start<F>(
        idx: usize,
        factories: Box<[Box<dyn InternalServiceFactory>]>,
        availability: WorkerAvailability,
        config: ServerWorkerConfig,
        f: F,
    ) -> io::Result<(UnboundedSender<Conn>, UnboundedSender<Stop>)>
    where
        F: FnOnce(Option<io::Error>) + Send + 'static,
    {
        assert!(!availability.available());

        // Try to get actix system.
        let system = System::try_current();

        // Try to get tokio runtime handle.
        let rt_handle = tokio::runtime::Handle::try_current();

        let (tx1, rx) = unbounded_channel();
        let (tx2, rx2) = unbounded_channel();

        thread::Builder::new()
            .name(format!("actix-server-worker-{}", idx))
            .spawn(move || {
                // Conditionally setup actix system.
                if let Some(system) = system {
                    System::set_current(system);
                }

                // Prepare service construct future.
                let fut = async {
                    let mut services = Vec::new();

                    for (idx, factory) in factories.iter().enumerate() {
                        let service = factory.create().await.map_err(|_| {
                            io::Error::new(io::ErrorKind::Other, "Can not start worker service")
                        })?;

                        for (token, service) in service {
                            assert_eq!(token.0, services.len());
                            services.push(WorkerService {
                                factory: idx,
                                service,
                                status: WorkerServiceStatus::Unavailable,
                            })
                        }
                    }
                    Ok::<_, io::Error>(services)
                };

                // All future runs in a LocalSet for being able to run !Send future.
                let local = tokio::task::LocalSet::new();

                match rt_handle {
                    Ok(handle) => {
                        // Use existing tokio runtime with handle.
                        let res = handle.block_on(local.run_until(fut));

                        match res {
                            Ok(services) => {
                                f(None);

                                let worker = ServerWorker {
                                    rx,
                                    rx2,
                                    services: services.into_boxed_slice(),
                                    availability,
                                    conns: Counter::new(config.max_concurrent_connections),
                                    factories,
                                    state: Default::default(),
                                    shutdown_timeout: config.shutdown_timeout,
                                };

                                let worker = local.spawn_local(worker);

                                handle.block_on(local.run_until(async {
                                    let _ = worker.await;
                                }));
                            }
                            Err(e) => f(Some(e)),
                        }
                    }
                    Err(_) => {
                        // No existing tokio runtime found. Start new runtime.
                        let rt = tokio::runtime::Builder::new_current_thread()
                            .enable_all()
                            .max_blocking_threads(config.max_blocking_threads)
                            .build();

                        let res = rt.and_then(|rt| {
                            local.block_on(&rt, fut).map(|services| (services, rt))
                        });

                        match res {
                            Ok((services, rt)) => {
                                f(None);

                                let worker = ServerWorker {
                                    rx,
                                    rx2,
                                    services: services.into_boxed_slice(),
                                    availability,
                                    conns: Counter::new(config.max_concurrent_connections),
                                    factories,
                                    state: Default::default(),
                                    shutdown_timeout: config.shutdown_timeout,
                                };

                                let handle = local.spawn_local(worker);

                                local.block_on(&rt, async {
                                    let _ = handle.await;
                                });
                            }
                            Err(e) => f(Some(e)),
                        }
                    }
                }
            })
            .map(|_| (tx1, tx2))
            .map_err(|e| io::Error::new(io::ErrorKind::Other, e))
    }

    fn restart_service(&mut self, token: Token, factory_id: usize) {
        let factory = &self.factories[factory_id];
        trace!("Service {:?} failed, restarting", factory.name(token));
        self.services[token.0].status = WorkerServiceStatus::Restarting;
        self.state = WorkerState::Restarting(Restart {
            factory_id,
            token,
            fut: factory.create(),
        });
    }

    fn shutdown(&mut self, force: bool) {
        self.services
            .iter_mut()
            .filter(|srv| srv.status == WorkerServiceStatus::Available)
            .for_each(|srv| {
                srv.status = if force {
                    WorkerServiceStatus::Stopped
                } else {
                    WorkerServiceStatus::Stopping
                };
            });
    }

    fn check_readiness(&mut self, cx: &mut Context<'_>) -> Result<bool, (Token, usize)> {
        let mut ready = self.conns.available(cx);
        for (idx, srv) in self.services.iter_mut().enumerate() {
            if srv.status == WorkerServiceStatus::Available
                || srv.status == WorkerServiceStatus::Unavailable
            {
                match srv.service.poll_ready(cx) {
                    Poll::Ready(Ok(_)) => {
                        if srv.status == WorkerServiceStatus::Unavailable {
                            trace!(
                                "Service {:?} is available",
                                self.factories[srv.factory].name(Token(idx))
                            );
                            srv.status = WorkerServiceStatus::Available;
                        }
                    }
                    Poll::Pending => {
                        ready = false;

                        if srv.status == WorkerServiceStatus::Available {
                            trace!(
                                "Service {:?} is unavailable",
                                self.factories[srv.factory].name(Token(idx))
                            );
                            srv.status = WorkerServiceStatus::Unavailable;
                        }
                    }
                    Poll::Ready(Err(_)) => {
                        error!(
                            "Service {:?} readiness check returned error, restarting",
                            self.factories[srv.factory].name(Token(idx))
                        );
                        srv.status = WorkerServiceStatus::Failed;
                        return Err((Token(idx), srv.factory));
                    }
                }
            }
        }

        Ok(ready)
    }
}

enum WorkerState {
    Available,
    Unavailable,
    Restarting(Restart),
    Shutdown(Shutdown),
}

struct Restart {
    factory_id: usize,
    token: Token,
    fut: LocalBoxFuture<'static, Result<Vec<(Token, BoxedServerService)>, ()>>,
}

// Shutdown keep states necessary for server shutdown:
// Sleep for interval check the shutdown progress.
// Instant for the start time of shutdown.
// Sender for send back the shutdown outcome(force/grace) to StopCommand caller.
struct Shutdown {
    timer: Pin<Box<Sleep>>,
    start_from: Instant,
    tx: oneshot::Sender<bool>,
}

impl Default for WorkerState {
    fn default() -> Self {
        Self::Unavailable
    }
}

<<<<<<< HEAD
=======
impl Drop for ServerWorker {
    fn drop(&mut self) {
        // Set availability to true so if accept try to send connection to this worker
        // it would find worker is gone and remove it.
        // This is helpful when worker is dropped unexpected.
        self.availability.set(true);
        // Stop the Arbiter ServerWorker runs on on drop.
        Arbiter::current().stop();
    }
}

>>>>>>> 978e4f25
impl Future for ServerWorker {
    type Output = ();

    fn poll(mut self: Pin<&mut Self>, cx: &mut Context<'_>) -> Poll<Self::Output> {
        let this = self.as_mut().get_mut();

        // `StopWorker` message handler
        if let Poll::Ready(Some(Stop { graceful, tx })) = Pin::new(&mut this.rx2).poll_recv(cx)
        {
            this.availability.set(false);
            let num = this.conns.total();
            if num == 0 {
                info!("Shutting down worker, 0 connections");
                let _ = tx.send(true);
                return Poll::Ready(());
            } else if graceful {
                info!("Graceful worker shutdown, {} connections", num);
                this.shutdown(false);

                this.state = WorkerState::Shutdown(Shutdown {
                    timer: Box::pin(sleep(Duration::from_secs(1))),
                    start_from: Instant::now(),
                    tx,
                });
            } else {
                info!("Force shutdown worker, {} connections", num);
                this.shutdown(true);

                let _ = tx.send(false);
                return Poll::Ready(());
            }
        }

        match this.state {
            WorkerState::Unavailable => match this.check_readiness(cx) {
                Ok(true) => {
                    this.state = WorkerState::Available;
                    this.availability.set(true);
                    self.poll(cx)
                }
                Ok(false) => Poll::Pending,
                Err((token, idx)) => {
                    this.restart_service(token, idx);
                    self.poll(cx)
                }
            },
            WorkerState::Restarting(ref mut restart) => {
                let factory_id = restart.factory_id;
                let token = restart.token;

                let service = ready!(restart.fut.as_mut().poll(cx))
                    .unwrap_or_else(|_| {
                        panic!(
                            "Can not restart {:?} service",
                            this.factories[factory_id].name(token)
                        )
                    })
                    .into_iter()
                    // Find the same token from vector. There should be only one
                    // So the first match would be enough.
                    .find(|(t, _)| *t == token)
                    .map(|(_, service)| service)
                    .expect("No BoxedServerService found");

                trace!(
                    "Service {:?} has been restarted",
                    this.factories[factory_id].name(token)
                );

                this.services[token.0].created(service);
                this.state = WorkerState::Unavailable;

                self.poll(cx)
            }
            WorkerState::Shutdown(ref mut shutdown) => {
                // Wait for 1 second.
                ready!(shutdown.timer.as_mut().poll(cx));

                if this.conns.total() == 0 {
                    // Graceful shutdown.
                    if let WorkerState::Shutdown(shutdown) = mem::take(&mut this.state) {
                        let _ = shutdown.tx.send(true);
                    }
                    Poll::Ready(())
                } else if shutdown.start_from.elapsed() >= this.shutdown_timeout {
                    // Timeout forceful shutdown.
                    if let WorkerState::Shutdown(shutdown) = mem::take(&mut this.state) {
                        let _ = shutdown.tx.send(false);
                    }
                    Poll::Ready(())
                } else {
                    // Reset timer and wait for 1 second.
                    let time = Instant::now() + Duration::from_secs(1);
                    shutdown.timer.as_mut().reset(time);
                    shutdown.timer.as_mut().poll(cx)
                }
            }
            // actively poll stream and handle worker command
            WorkerState::Available => loop {
                match this.check_readiness(cx) {
                    Ok(true) => {}
                    Ok(false) => {
                        trace!("Worker is unavailable");
                        this.availability.set(false);
                        this.state = WorkerState::Unavailable;
                        return self.poll(cx);
                    }
                    Err((token, idx)) => {
                        this.restart_service(token, idx);
                        this.availability.set(false);
                        return self.poll(cx);
                    }
                }

                match ready!(Pin::new(&mut this.rx).poll_recv(cx)) {
                    // handle incoming io stream
                    Some(msg) => {
                        let guard = this.conns.get();
                        let _ = this.services[msg.token.0].service.call((guard, msg.io));
                    }
                    None => return Poll::Ready(()),
                };
            },
        }
    }
}<|MERGE_RESOLUTION|>--- conflicted
+++ resolved
@@ -467,20 +467,15 @@
     }
 }
 
-<<<<<<< HEAD
-=======
 impl Drop for ServerWorker {
     fn drop(&mut self) {
         // Set availability to true so if accept try to send connection to this worker
         // it would find worker is gone and remove it.
         // This is helpful when worker is dropped unexpected.
         self.availability.set(true);
-        // Stop the Arbiter ServerWorker runs on on drop.
-        Arbiter::current().stop();
-    }
-}
-
->>>>>>> 978e4f25
+    }
+}
+
 impl Future for ServerWorker {
     type Output = ();
 
