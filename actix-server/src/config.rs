--- conflicted
+++ resolved
@@ -8,20 +8,11 @@
 use futures_util::future::ready;
 use log::error;
 
-<<<<<<< HEAD
 use crate::builder::bind_addr;
-use crate::service::{
-    BoxedServerService, InternalServiceFactory, ServerMessage, StreamService,
-};
-use crate::socket::{MioTcpListener, StdSocketAddr, StdTcpListener, ToSocketAddrs};
+use crate::service::{BoxedServerService, InternalServiceFactory, StreamService};
+use crate::socket::{MioStream, MioTcpListener, StdSocketAddr, StdTcpListener, ToSocketAddrs};
 use crate::LocalBoxFuture;
 use crate::Token;
-=======
-use super::builder::bind_addr;
-use super::service::{BoxedServerService, InternalServiceFactory, StreamService};
-use super::Token;
-use crate::socket::StdStream;
->>>>>>> 04979566
 
 pub struct ServiceConfig {
     pub(crate) services: Vec<(String, MioTcpListener)>,
@@ -252,7 +243,7 @@
 
 type BoxedNewService = Box<
     dyn actix::ServiceFactory<
-        Request = (Option<CounterGuard>, StdStream),
+        Request = (Option<CounterGuard>, MioStream),
         Response = (),
         Error = (),
         InitError = (),
@@ -274,7 +265,7 @@
     T::Error: 'static,
     T::InitError: fmt::Debug + 'static,
 {
-    type Request = (Option<CounterGuard>, StdStream);
+    type Request = (Option<CounterGuard>, MioStream);
     type Response = ();
     type Error = ();
     type Config = ();
