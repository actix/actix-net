use std::time::{Duration, Instant};
use std::{io, thread};

use log::{error, info};
use mio::{Interest, Poll, Token as MioToken};
use slab::Slab;

use crate::builder::ServerBuilder;
use crate::server::ServerHandle;
use crate::socket::{MioListener, SocketAddr};
use crate::waker_queue::{WakerInterest, WakerQueue, WAKER_TOKEN};
use crate::worker::{
    Conn, ServerWorker, WorkerAvailability, WorkerHandleAccept, WorkerHandleServer,
};
use crate::Token;

const DUR_ON_ERR: Duration = Duration::from_millis(500);

struct ServerSocketInfo {
    /// Address of socket. Mainly used for logging.
    addr: SocketAddr,

    /// Beware this is the crate token for identify socket and should not be confused
    /// with `mio::Token`.
    token: Token,

    lst: MioListener,

    // mark the deadline when this socket's listener should be registered again
    timeout_deadline: Option<Instant>,
}

/// poll instance of the server.
pub(crate) struct Accept {
    poll: Poll,
    waker_queue: WakerQueue,
    handles: Vec<WorkerHandleAccept>,
    srv: ServerHandle,
    next: usize,
    avail: Availability,
    backpressure: bool,
    // poll time out duration.
    // use the smallest duration from sockets timeout_deadline.
    timeout: Option<Duration>,
}

/// Array of u128 with every bit as marker for a worker handle's availability.
struct Availability([u128; 4]);

impl Default for Availability {
    fn default() -> Self {
        Self([0; 4])
    }
}

impl Availability {
    /// Check if any worker handle is available
    fn available(&self) -> bool {
        self.0.iter().any(|a| *a != 0)
    }

    /// Set worker handle available state by index.
    fn set_available(&mut self, idx: usize, avail: bool) {
        let (offset, idx) = if idx < 128 {
            (0, idx)
        } else if idx < 128 * 2 {
            (1, idx - 128)
        } else if idx < 128 * 3 {
            (2, idx - 128 * 2)
        } else if idx < 128 * 4 {
            (3, idx - 128 * 3)
        } else {
            panic!("Max WorkerHandle count is 512")
        };

        if avail {
            self.0[offset] |= 1 << idx as u128;
        } else {
            let shift = 1 << idx as u128;

            debug_assert_ne!(self.0[offset] & shift, 0);

            self.0[offset] ^= shift;
        }
    }

    /// Set all worker handle to available state.
    /// This would result in a re-check on all workers' availability.
    fn set_available_all(&mut self, handles: &[WorkerHandleAccept]) {
        handles.iter().for_each(|handle| {
            self.set_available(handle.idx, true);
        })
    }
}

/// This function defines errors that are per-connection. Which basically
/// means that if we get this error from `accept()` system call it means
/// next connection might be ready to be accepted.
///
/// All other errors will incur a timeout before next `accept()` is performed.
/// The timeout is useful to handle resource exhaustion errors like ENFILE
/// and EMFILE. Otherwise, could enter into tight loop.
fn connection_error(e: &io::Error) -> bool {
    e.kind() == io::ErrorKind::ConnectionRefused
        || e.kind() == io::ErrorKind::ConnectionAborted
        || e.kind() == io::ErrorKind::ConnectionReset
}

impl Accept {
    pub(crate) fn start(
<<<<<<< HEAD
        sockets: Vec<(Token, MioListener)>,
        builder: &ServerBuilder,
    ) -> io::Result<(WakerQueue, Vec<WorkerHandleServer>)> {
        let server_handle = ServerHandle::new(builder.cmd_tx.clone());

        // construct poll instance and it's waker
        let poll = Poll::new()?;
        let waker_queue = WakerQueue::new(poll.registry())?;

        // construct workers and collect handles.
        let (handles_accept, handles_server) = (0..builder.threads)
            .map(|idx| {
                // start workers
                let availability = WorkerAvailability::new(waker_queue.clone());
                let factories = builder.services.iter().map(|v| v.clone_factory()).collect();

                ServerWorker::start(idx, factories, availability, builder.worker_config)
=======
        poll: Poll,
        waker: WakerQueue,
        socks: Vec<(Token, MioListener)>,
        srv: Server,
        handles: Vec<WorkerHandleAccept>,
    ) {
        // Accept runs in its own thread and would want to spawn additional futures to current
        // actix system.
        let sys = System::current();
        thread::Builder::new()
            .name("actix-server accept loop".to_owned())
            .spawn(move || {
                System::set_current(sys);
                let (mut accept, sockets) =
                    Accept::new_with_sockets(poll, waker, socks, handles, srv);

                accept.poll_with(sockets);
>>>>>>> d49ecf72
            })
            .collect::<Result<Vec<_>, io::Error>>()?
            .into_iter()
            .unzip();

        let (mut accept, sockets) = Accept::new_with_sockets(
            poll,
            waker_queue.clone(),
            sockets,
            handles_accept,
            server_handle,
        )?;

        // Accept runs in its own thread.
        thread::Builder::new()
            .name("actix-server acceptor".to_owned())
            .spawn(move || accept.poll_with(sockets))
            .map_err(|e| io::Error::new(io::ErrorKind::Other, e))?;

        // return waker and worker handle clones to server builder.
        Ok((waker_queue, handles_server))
    }

    fn new_with_sockets(
        poll: Poll,
        waker_queue: WakerQueue,
        socks: Vec<(Token, MioListener)>,
        handles: Vec<WorkerHandleAccept>,
        srv: ServerHandle,
    ) -> io::Result<(Accept, Slab<ServerSocketInfo>)> {
        let mut sockets = Slab::new();
        for (hnd_token, mut lst) in socks.into_iter() {
            let addr = lst.local_addr();

            let entry = sockets.vacant_entry();
            let token = entry.key();

            // Start listening for incoming connections
            poll.registry()
                .register(&mut lst, MioToken(token), Interest::READABLE)?;

            entry.insert(ServerSocketInfo {
                addr,
                token: hnd_token,
                lst,
                timeout_deadline: None,
            });
        }

        let mut avail = Availability::default();

        // Assume all handles are avail at construct time.
        avail.set_available_all(&handles);

        let accept = Accept {
            poll,
            waker_queue,
            handles,
            srv,
            next: 0,
            avail,
            backpressure: false,
            timeout: None,
        };

        Ok((accept, sockets))
    }

    fn poll_with(&mut self, mut sockets: Slab<ServerSocketInfo>) {
        let mut events = mio::Events::with_capacity(128);

        loop {
<<<<<<< HEAD
            match self.poll.poll(&mut events, self.timeout) {
                Ok(_) => {
                    for event in events.iter() {
                        let token = event.token();
                        match token {
                            WAKER_TOKEN => {
                                let should_return = self.handle_waker(&mut sockets);
                                if should_return {
                                    return;
                                }
                            }
                            _ => {
                                let token = usize::from(token);
                                self.accept(&mut sockets, token)
=======
            if let Err(e) = self.poll.poll(&mut events, None) {
                match e.kind() {
                    std::io::ErrorKind::Interrupted => continue,
                    _ => panic!("Poll error: {}", e),
                }
            }

            for event in events.iter() {
                let token = event.token();
                match token {
                    // This is a loop because interests for command from previous version was
                    // a loop that would try to drain the command channel. It's yet unknown
                    // if it's necessary/good practice to actively drain the waker queue.
                    WAKER_TOKEN => 'waker: loop {
                        // take guard with every iteration so no new interest can be added
                        // until the current task is done.
                        let mut guard = self.waker.guard();
                        match guard.pop_front() {
                            // worker notify it becomes available. we may want to recover
                            // from backpressure.
                            Some(WakerInterest::WorkerAvailable) => {
                                drop(guard);
                                // Assume all worker are avail as no worker index returned.
                                self.avail.set_available_all(&self.handles);
                                self.maybe_backpressure(&mut sockets, false);
                            }
                            // a new worker thread is made and it's handle would be added to Accept
                            Some(WakerInterest::Worker(handle)) => {
                                drop(guard);
                                // maybe we want to recover from a backpressure.
                                self.maybe_backpressure(&mut sockets, false);
                                self.avail.set_available(handle.idx, true);
                                self.handles.push(handle);
                            }
                            // got timer interest and it's time to try register socket(s) again
                            Some(WakerInterest::Timer) => {
                                drop(guard);
                                self.process_timer(&mut sockets)
                            }
                            Some(WakerInterest::Pause) => {
                                drop(guard);
                                self.deregister_all(&mut sockets);
                            }
                            Some(WakerInterest::Resume) => {
                                drop(guard);
                                sockets.iter_mut().for_each(|(token, info)| {
                                    self.register_logged(token, info);
                                });
                            }
                            Some(WakerInterest::Stop) => {
                                return self.deregister_all(&mut sockets);
                            }
                            // waker queue is drained
                            None => {
                                // Reset the WakerQueue before break so it does not grow infinitely
                                WakerQueue::reset(&mut guard);
                                break 'waker;
>>>>>>> d49ecf72
                            }
                        }
                    }
                }
                Err(e) => match e.kind() {
                    std::io::ErrorKind::Interrupted => {}
                    _ => panic!("Poll error: {}", e),
                },
            }

            // check for timeout and re-register sockets.
            self.process_timeout(&mut sockets);
        }
    }

    /// Return true to notify `Accept::poll_with` to return.
    #[cold]
    fn handle_waker(&mut self, sockets: &mut Slab<ServerSocketInfo>) -> bool {
        // This is a loop because interests for command from previous version was
        // a loop that would try to drain the command channel. It's yet unknown
        // if it's necessary/good practice to actively drain the waker queue.
        loop {
            // take guard with every iteration so no new interest can be added
            // until the current task is done.
            let mut guard = self.waker_queue.guard();
            match guard.pop_front() {
                // worker notify it becomes available. we may want to recover
                // from backpressure.
                Some(WakerInterest::WorkerAvailable) => {
                    drop(guard);
                    self.maybe_backpressure(sockets, false);
                }
                // a new worker thread is made and it's handle would be added to Accept
                Some(WakerInterest::Worker(handle)) => {
                    drop(guard);
                    // maybe we want to recover from a backpressure.
                    self.maybe_backpressure(sockets, false);
                    self.handles.push(handle);
                }
                Some(WakerInterest::Pause) => {
                    drop(guard);
                    self.deregister_all(sockets);
                }
                Some(WakerInterest::Resume) => {
                    drop(guard);
                    sockets.iter_mut().for_each(|(token, info)| {
                        self.register_logged(token, info);
                    });
                }
                Some(WakerInterest::Stop) => {
                    self.deregister_all(sockets);
                    return true;
                }
                // waker queue is drained
                None => {
                    // Reset the WakerQueue before break so it does not grow infinitely
                    WakerQueue::reset(&mut guard);
                    return false;
                }
            }
        }
    }

    fn process_timeout(&mut self, sockets: &mut Slab<ServerSocketInfo>) {
        // Take old timeout as it's no use after each iteration.
        if self.timeout.take().is_some() {
            let now = Instant::now();
            sockets
                .iter_mut()
                // Only sockets that had an associated timeout were deregistered.
                .filter(|(_, info)| info.timeout_deadline.is_some())
                .for_each(|(token, info)| {
                    let inst = info.timeout_deadline.take().unwrap();

                    if now < inst {
                        // still timed out. try set new timeout.
                        info.timeout_deadline = Some(inst);
                        self.set_timeout(inst - now);
                    } else if !self.backpressure {
                        // timeout expired register socket again.
                        self.register_logged(token, info);
                    }

                    // Drop the timeout if server is in backpressure and socket timeout is expired.
                    // When server recovers from backpressure it will register all sockets without
                    // a timeout value so this socket register will be delayed till then.
                });
        }
    }

    /// Update Accept timeout duration. would keep the smallest duration.
    fn set_timeout(&mut self, dur: Duration) {
        match self.timeout {
            Some(ref mut timeout) => {
                if *timeout > dur {
                    *timeout = dur;
                }
            }
            None => self.timeout = Some(dur),
        }
    }

    #[cfg(not(target_os = "windows"))]
    fn register(&self, token: usize, info: &mut ServerSocketInfo) -> io::Result<()> {
        self.poll
            .registry()
            .register(&mut info.lst, MioToken(token), Interest::READABLE)
    }

    #[cfg(target_os = "windows")]
    fn register(&self, token: usize, info: &mut ServerSocketInfo) -> io::Result<()> {
        // On windows, calling register without deregister cause an error.
        // See https://github.com/actix/actix-web/issues/905
        // Calling reregister seems to fix the issue.
        self.poll
            .registry()
            .register(&mut info.lst, mio::Token(token), Interest::READABLE)
            .or_else(|_| {
                self.poll.registry().reregister(
                    &mut info.lst,
                    mio::Token(token),
                    Interest::READABLE,
                )
            })
    }

    fn register_logged(&self, token: usize, info: &mut ServerSocketInfo) {
        match self.register(token, info) {
            Ok(_) => info!("Resume accepting connections on {}", info.addr),
            Err(e) => error!("Can not register server socket {}", e),
        }
    }

    fn deregister_logged(&self, info: &mut ServerSocketInfo) {
        match self.poll.registry().deregister(&mut info.lst) {
            Ok(_) => info!("Paused accepting connections on {}", info.addr),
            Err(e) => {
                error!("Can not deregister server socket {}", e)
            }
        }
    }

    fn deregister_all(&self, sockets: &mut Slab<ServerSocketInfo>) {
        // This is a best effort implementation with following limitation:
        //
        // Every ServerSocketInfo with associate timeout will be skipped and it's timeout
        // is removed in the process.
        //
        // Therefore WakerInterest::Pause followed by WakerInterest::Resume in a very short
        // gap (less than 500ms) would cause all timing out ServerSocketInfos be reregistered
        // before expected timing.
        sockets
            .iter_mut()
            // Take all timeout.
            // This is to prevent Accept::process_timer method re-register a socket afterwards.
            .map(|(_, info)| (info.timeout_deadline.take(), info))
            // Socket info with a timeout is already deregistered so skip them.
            .filter(|(timeout, _)| timeout.is_none())
            .for_each(|(_, info)| self.deregister_logged(info));
    }

    fn maybe_backpressure(&mut self, sockets: &mut Slab<ServerSocketInfo>, on: bool) {
        // Only operate when server is in a different backpressure than the given flag.
        if self.backpressure != on {
            self.backpressure = on;
            sockets
                .iter_mut()
                // Only operate on sockets without associated timeout.
                // Sockets with it should be handled by `accept` and `process_timer` methods.
                // They are already deregistered or need to be reregister in the future.
                .filter(|(_, info)| info.timeout_deadline.is_none())
                .for_each(|(token, info)| {
                    if on {
                        self.deregister_logged(info);
                    } else {
                        self.register_logged(token, info);
                    }
                });
        }
    }

    fn accept_one(&mut self, sockets: &mut Slab<ServerSocketInfo>, mut conn: Conn) {
        if self.backpressure {
            // send_connection would remove fault worker from handles.
            // worst case here is conn get dropped after all handles are gone.
            while let Err(c) = self.send_connection(sockets, conn) {
                conn = c
            }
        } else {
            while self.avail.available() {
                let next = self.next();
                let idx = next.idx;
                if next.available() {
                    self.avail.set_available(idx, true);
                    match self.send_connection(sockets, conn) {
                        Ok(_) => return,
                        Err(c) => conn = c,
                    }
                } else {
                    self.avail.set_available(idx, false);
                    self.set_next();
                }
            }

            // Sending Conn failed due to either all workers are in error or not available.
            // Enter backpressure state and try again.
            self.maybe_backpressure(sockets, true);
            self.accept_one(sockets, conn);
        }
    }

    // Send connection to worker and handle error.
    fn send_connection(
        &mut self,
        sockets: &mut Slab<ServerSocketInfo>,
        conn: Conn,
    ) -> Result<(), Conn> {
        match self.next().send(conn) {
            Ok(_) => {
                self.set_next();
                Ok(())
            }
            Err(conn) => {
                // Worker thread is error and could be gone.
                // Remove worker handle and notify `ServerBuilder`.
                self.remove_next();

                if self.handles.is_empty() {
                    error!("No workers");
                    self.maybe_backpressure(sockets, true);
                    // All workers are gone and Conn is nowhere to be sent.
                    // Treat this situation as Ok and drop Conn.
                    return Ok(());
                } else if self.handles.len() <= self.next {
                    self.next = 0;
                }

                Err(conn)
            }
        }
    }

    fn accept(&mut self, sockets: &mut Slab<ServerSocketInfo>, token: usize) {
        loop {
            let info = sockets
                .get_mut(token)
                .expect("ServerSocketInfo is removed from Slab");

            match info.lst.accept() {
                Ok(io) => {
                    let msg = Conn {
                        io,
                        token: info.token,
                    };
                    self.accept_one(sockets, msg);
                }
                Err(ref e) if e.kind() == io::ErrorKind::WouldBlock => return,
                Err(ref e) if connection_error(e) => continue,
                Err(e) => {
                    error!("Error accepting connection: {}", e);

                    // deregister listener temporary
                    self.deregister_logged(info);

                    // sleep after error. write the timeout deadline to socket info
                    // as later the poll would need it mark which socket and when
                    // it's listener should be registered again.
                    info.timeout_deadline = Some(Instant::now() + DUR_ON_ERR);
                    self.set_timeout(DUR_ON_ERR);

                    return;
                }
            };
        }
    }

    fn next(&self) -> &WorkerHandleAccept {
        &self.handles[self.next]
    }

    /// Set next worker handle that would accept connection.
    fn set_next(&mut self) {
        self.next = (self.next + 1) % self.handles.len();
    }

    /// Remove next worker handle that fail to accept connection.
    fn remove_next(&mut self) {
        let handle = self.handles.swap_remove(self.next);
        let idx = handle.idx;
        // A message is sent to `ServerBuilder` future to notify it a new worker
        // should be made.
        self.srv.worker_faulted(idx);
        self.avail.set_available(idx, false);
    }
}

#[cfg(test)]
mod test {
    use super::Availability;

    fn single(aval: &mut Availability, idx: usize) {
        aval.set_available(idx, true);
        assert!(aval.available());

        aval.set_available(idx, true);

        aval.set_available(idx, false);
        assert!(!aval.available());
    }

    fn multi(aval: &mut Availability, mut idx: Vec<usize>) {
        idx.iter().for_each(|idx| aval.set_available(*idx, true));

        assert!(aval.available());

        while let Some(idx) = idx.pop() {
            assert!(aval.available());
            aval.set_available(idx, false);
        }

        assert!(!aval.available());
    }

    #[test]
    fn availability() {
        let mut aval = Availability::default();

        single(&mut aval, 1);
        single(&mut aval, 128);
        single(&mut aval, 256);
        single(&mut aval, 511);

        let idx = (0..511).filter(|i| i % 3 == 0 && i % 5 == 0).collect();

        multi(&mut aval, idx);

        multi(&mut aval, (0..511).collect())
    }

    #[test]
    #[should_panic]
    fn overflow() {
        let mut aval = Availability::default();
        single(&mut aval, 512);
    }

    #[test]
    #[should_panic]
    fn double_set_unavailable() {
        let mut aval = Availability::default();
        aval.set_available(233, false);
    }

    #[test]
    fn pin_point() {
        let mut aval = Availability::default();

        aval.set_available(438, true);

        aval.set_available(479, true);

        assert_eq!(aval.0[3], 1 << (438 - 384) | 1 << (479 - 384));
    }
}<|MERGE_RESOLUTION|>--- conflicted
+++ resolved
@@ -108,7 +108,6 @@
 
 impl Accept {
     pub(crate) fn start(
-<<<<<<< HEAD
         sockets: Vec<(Token, MioListener)>,
         builder: &ServerBuilder,
     ) -> io::Result<(WakerQueue, Vec<WorkerHandleServer>)> {
@@ -126,25 +125,6 @@
                 let factories = builder.services.iter().map(|v| v.clone_factory()).collect();
 
                 ServerWorker::start(idx, factories, availability, builder.worker_config)
-=======
-        poll: Poll,
-        waker: WakerQueue,
-        socks: Vec<(Token, MioListener)>,
-        srv: Server,
-        handles: Vec<WorkerHandleAccept>,
-    ) {
-        // Accept runs in its own thread and would want to spawn additional futures to current
-        // actix system.
-        let sys = System::current();
-        thread::Builder::new()
-            .name("actix-server accept loop".to_owned())
-            .spawn(move || {
-                System::set_current(sys);
-                let (mut accept, sockets) =
-                    Accept::new_with_sockets(poll, waker, socks, handles, srv);
-
-                accept.poll_with(sockets);
->>>>>>> d49ecf72
             })
             .collect::<Result<Vec<_>, io::Error>>()?
             .into_iter()
@@ -217,7 +197,6 @@
         let mut events = mio::Events::with_capacity(128);
 
         loop {
-<<<<<<< HEAD
             match self.poll.poll(&mut events, self.timeout) {
                 Ok(_) => {
                     for event in events.iter() {
@@ -232,65 +211,6 @@
                             _ => {
                                 let token = usize::from(token);
                                 self.accept(&mut sockets, token)
-=======
-            if let Err(e) = self.poll.poll(&mut events, None) {
-                match e.kind() {
-                    std::io::ErrorKind::Interrupted => continue,
-                    _ => panic!("Poll error: {}", e),
-                }
-            }
-
-            for event in events.iter() {
-                let token = event.token();
-                match token {
-                    // This is a loop because interests for command from previous version was
-                    // a loop that would try to drain the command channel. It's yet unknown
-                    // if it's necessary/good practice to actively drain the waker queue.
-                    WAKER_TOKEN => 'waker: loop {
-                        // take guard with every iteration so no new interest can be added
-                        // until the current task is done.
-                        let mut guard = self.waker.guard();
-                        match guard.pop_front() {
-                            // worker notify it becomes available. we may want to recover
-                            // from backpressure.
-                            Some(WakerInterest::WorkerAvailable) => {
-                                drop(guard);
-                                // Assume all worker are avail as no worker index returned.
-                                self.avail.set_available_all(&self.handles);
-                                self.maybe_backpressure(&mut sockets, false);
-                            }
-                            // a new worker thread is made and it's handle would be added to Accept
-                            Some(WakerInterest::Worker(handle)) => {
-                                drop(guard);
-                                // maybe we want to recover from a backpressure.
-                                self.maybe_backpressure(&mut sockets, false);
-                                self.avail.set_available(handle.idx, true);
-                                self.handles.push(handle);
-                            }
-                            // got timer interest and it's time to try register socket(s) again
-                            Some(WakerInterest::Timer) => {
-                                drop(guard);
-                                self.process_timer(&mut sockets)
-                            }
-                            Some(WakerInterest::Pause) => {
-                                drop(guard);
-                                self.deregister_all(&mut sockets);
-                            }
-                            Some(WakerInterest::Resume) => {
-                                drop(guard);
-                                sockets.iter_mut().for_each(|(token, info)| {
-                                    self.register_logged(token, info);
-                                });
-                            }
-                            Some(WakerInterest::Stop) => {
-                                return self.deregister_all(&mut sockets);
-                            }
-                            // waker queue is drained
-                            None => {
-                                // Reset the WakerQueue before break so it does not grow infinitely
-                                WakerQueue::reset(&mut guard);
-                                break 'waker;
->>>>>>> d49ecf72
                             }
                         }
                     }
@@ -322,12 +242,17 @@
                 Some(WakerInterest::WorkerAvailable) => {
                     drop(guard);
                     self.maybe_backpressure(sockets, false);
+
+                    // Assume all worker are avail as no worker index returned.
+                    self.avail.set_available_all(&self.handles);
                 }
                 // a new worker thread is made and it's handle would be added to Accept
                 Some(WakerInterest::Worker(handle)) => {
                     drop(guard);
                     // maybe we want to recover from a backpressure.
                     self.maybe_backpressure(sockets, false);
+
+                    self.avail.set_available(handle.idx, true);
                     self.handles.push(handle);
                 }
                 Some(WakerInterest::Pause) => {
