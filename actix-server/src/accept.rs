--- conflicted
+++ resolved
@@ -384,27 +384,6 @@
                         io,
                         token: info.token,
                         peer: Some(addr),
-<<<<<<< HEAD
-                    },
-                    Ok(None) => return,
-                    Err(ref e) if e.kind() == io::ErrorKind::WouldBlock => return,
-                    Err(ref e) if connection_error(e) => continue,
-                    Err(e) => {
-                        // deregister listener temporary
-                        error!("Error accepting connection: {}", e);
-                        if let Err(err) = self.deregister(info) {
-                            error!("Can not deregister server socket {}", err);
-                        }
-
-                        // sleep after error. write the timeout deadline to socket info
-                        // as later the poll would need it mark which socket and when
-                        // it's listener should be registered again.
-                        info.timeout_deadline = Some(Instant::now() + DUR_ON_ERR);
-                        self.set_timeout(DUR_ON_ERR);
-
-                        return;
-                    }
-=======
                     };
                     self.accept_one(sockets, msg);
                 }
@@ -416,20 +395,13 @@
                     // deregister listener temporary
                     self.deregister_logged(info);
 
-                    // sleep after error. write the timeout to socket info as later
-                    // the poll would need it mark which socket and when it's
-                    // listener should be registered
-                    info.timeout = Some(Instant::now() + Duration::from_millis(500));
-
-                    // after the sleep a Timer interest is sent to Accept Poll
-                    let waker = self.waker.clone();
-                    System::current().arbiter().spawn(async move {
-                        sleep(Duration::from_millis(510)).await;
-                        waker.wake(WakerInterest::Timer);
-                    });
+                    // sleep after error. write the timeout deadline to socket info
+                    // as later the poll would need it mark which socket and when
+                    // it's listener should be registered again.
+                    info.timeout_deadline = Some(Instant::now() + DUR_ON_ERR);
+                    self.set_timeout(DUR_ON_ERR);
 
                     return;
->>>>>>> 26a5af70
                 }
             };
         }
