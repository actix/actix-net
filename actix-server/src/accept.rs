--- conflicted
+++ resolved
@@ -1,13 +1,6 @@
 use std::time::{Duration, Instant};
 use std::{io, thread};
 
-<<<<<<< HEAD
-=======
-use actix_rt::{
-    time::{sleep, Instant},
-    System,
-};
->>>>>>> 4544562e
 use log::{error, info};
 use mio::{Interest, Poll, Token as MioToken};
 use slab::Slab;
@@ -29,61 +22,9 @@
     token: Token,
 
     lst: MioListener,
-<<<<<<< HEAD
+
     // mark the deadline when this socket's listener should be registered again
     timeout_deadline: Option<Instant>,
-=======
-
-    /// Timeout is used to mark the deadline when this socket's listener should be registered again
-    /// after an error.
-    timeout: Option<Instant>,
-}
-
-/// Accept loop would live with `ServerBuilder`.
-///
-/// It's tasked with construct `Poll` instance and `WakerQueue` which would be distributed to
-/// `Accept` and `Worker`.
-///
-/// It would also listen to `ServerCommand` and push interests to `WakerQueue`.
-pub(crate) struct AcceptLoop {
-    srv: Option<Server>,
-    poll: Option<Poll>,
-    waker: WakerQueue,
-}
-
-impl AcceptLoop {
-    pub fn new(srv: Server) -> Self {
-        let poll = Poll::new().unwrap_or_else(|e| panic!("Can not create `mio::Poll`: {}", e));
-        let waker = WakerQueue::new(poll.registry())
-            .unwrap_or_else(|e| panic!("Can not create `mio::Waker`: {}", e));
-
-        Self {
-            srv: Some(srv),
-            poll: Some(poll),
-            waker,
-        }
-    }
-
-    pub(crate) fn waker_owned(&self) -> WakerQueue {
-        self.waker.clone()
-    }
-
-    pub fn wake(&self, i: WakerInterest) {
-        self.waker.wake(i);
-    }
-
-    pub(crate) fn start(
-        &mut self,
-        socks: Vec<(Token, MioListener)>,
-        handles: Vec<WorkerHandle>,
-    ) {
-        let srv = self.srv.take().expect("Can not re-use AcceptInfo");
-        let poll = self.poll.take().unwrap();
-        let waker = self.waker.clone();
-
-        Accept::start(poll, waker, socks, srv, handles);
-    }
->>>>>>> 4544562e
 }
 
 /// poll instance of the server.
@@ -452,25 +393,11 @@
                             error!("Can not deregister server socket {}", err);
                         }
 
-<<<<<<< HEAD
                         // sleep after error. write the timeout deadline to socket info
                         // as later the poll would need it mark which socket and when
                         // it's listener should be registered again.
                         info.timeout_deadline = Some(Instant::now() + DUR_ON_ERR);
                         self.set_timeout(DUR_ON_ERR);
-=======
-                        // sleep after error. write the timeout to socket info as later
-                        // the poll would need it mark which socket and when it's
-                        // listener should be registered
-                        info.timeout = Some(Instant::now() + Duration::from_millis(500));
-
-                        // after the sleep a Timer interest is sent to Accept Poll
-                        let waker = self.waker.clone();
-                        System::current().arbiter().spawn(async move {
-                            sleep(Duration::from_millis(510)).await;
-                            waker.wake(WakerInterest::Timer);
-                        });
->>>>>>> 4544562e
 
                         return;
                     }
