use std::time::Duration;
use std::{io, thread};

use actix_rt::{
    time::{sleep, Instant},
    System,
};
use log::{error, info};
use mio::{Interest, Poll, Token as MioToken};

use crate::server::Server;
use crate::socket::MioListener;
use crate::waker_queue::{WakerInterest, WakerQueue, WAKER_TOKEN};
use crate::worker::{Conn, WorkerHandleAccept};

struct ServerSocketInfo {
<<<<<<< HEAD
    /// Address of socket. Mainly used for logging.
    addr: SocketAddr,

    token: usize,
=======
    /// Beware this is the crate token for identify socket and should not be confused
    /// with `mio::Token`.
    token: Token,
>>>>>>> 8ad5f58d

    lst: MioListener,

    /// Timeout is used to mark the deadline when this socket's listener should be registered again
    /// after an error.
    timeout: Option<Instant>,
}

/// Accept loop would live with `ServerBuilder`.
///
/// It's tasked with construct `Poll` instance and `WakerQueue` which would be distributed to
/// `Accept` and `Worker`.
///
/// It would also listen to `ServerCommand` and push interests to `WakerQueue`.
pub(crate) struct AcceptLoop {
    srv: Option<Server>,
    poll: Option<Poll>,
    waker: WakerQueue,
}

impl AcceptLoop {
    pub fn new(srv: Server) -> Self {
        let poll = Poll::new().unwrap_or_else(|e| panic!("Can not create `mio::Poll`: {}", e));
        let waker = WakerQueue::new(poll.registry())
            .unwrap_or_else(|e| panic!("Can not create `mio::Waker`: {}", e));

        Self {
            srv: Some(srv),
            poll: Some(poll),
            waker,
        }
    }

    pub(crate) fn waker_owned(&self) -> WakerQueue {
        self.waker.clone()
    }

    pub fn wake(&self, i: WakerInterest) {
        self.waker.wake(i);
    }

    pub(crate) fn start(
        &mut self,
        socks: Vec<(usize, MioListener)>,
        handles: Vec<WorkerHandleAccept>,
    ) {
        let srv = self.srv.take().expect("Can not re-use AcceptInfo");
        let poll = self.poll.take().unwrap();
        let waker = self.waker.clone();

        Accept::start(poll, waker, socks, srv, handles);
    }
}

/// poll instance of the server.
struct Accept {
    poll: Poll,
    waker: WakerQueue,
    handles: Vec<WorkerHandleAccept>,
    srv: Server,
    next: usize,
    avail: Availability,
    paused: bool,
}

/// Array of u128 with every bit as marker for a worker handle's availability.
struct Availability([u128; 4]);

impl Default for Availability {
    fn default() -> Self {
        Self([0; 4])
    }
}

impl Availability {
    /// Check if any worker handle is available
    #[inline(always)]
    fn available(&self) -> bool {
        self.0.iter().any(|a| *a != 0)
    }

    /// Check if worker handle is available by index
    #[inline(always)]
    fn get_available(&self, idx: usize) -> bool {
        let (offset, idx) = Self::offset(idx);

        self.0[offset] & (1 << idx as u128) != 0
    }

    /// Set worker handle available state by index.
    fn set_available(&mut self, idx: usize, avail: bool) {
        let (offset, idx) = Self::offset(idx);

        let off = 1 << idx as u128;
        if avail {
            self.0[offset] |= off;
        } else {
            self.0[offset] &= !off
        }
    }

    /// Set all worker handle to available state.
    /// This would result in a re-check on all workers' availability.
    fn set_available_all(&mut self, handles: &[WorkerHandleAccept]) {
        handles.iter().for_each(|handle| {
            self.set_available(handle.idx(), true);
        })
    }

    /// Get offset and adjusted index of given worker handle index.
    fn offset(idx: usize) -> (usize, usize) {
        if idx < 128 {
            (0, idx)
        } else if idx < 128 * 2 {
            (1, idx - 128)
        } else if idx < 128 * 3 {
            (2, idx - 128 * 2)
        } else if idx < 128 * 4 {
            (3, idx - 128 * 3)
        } else {
            panic!("Max WorkerHandle count is 512")
        }
    }
}

/// This function defines errors that are per-connection. Which basically
/// means that if we get this error from `accept()` system call it means
/// next connection might be ready to be accepted.
///
/// All other errors will incur a timeout before next `accept()` is performed.
/// The timeout is useful to handle resource exhaustion errors like ENFILE
/// and EMFILE. Otherwise, could enter into tight loop.
fn connection_error(e: &io::Error) -> bool {
    e.kind() == io::ErrorKind::ConnectionRefused
        || e.kind() == io::ErrorKind::ConnectionAborted
        || e.kind() == io::ErrorKind::ConnectionReset
}

impl Accept {
    pub(crate) fn start(
        poll: Poll,
        waker: WakerQueue,
        socks: Vec<(usize, MioListener)>,
        srv: Server,
        handles: Vec<WorkerHandleAccept>,
    ) {
        // Accept runs in its own thread and would want to spawn additional futures to current
        // actix system.
        let sys = System::current();
        thread::Builder::new()
            .name("actix-server accept loop".to_owned())
            .spawn(move || {
                System::set_current(sys);
                let (mut accept, mut sockets) =
                    Accept::new_with_sockets(poll, waker, socks, handles, srv);

                accept.poll_with(&mut sockets);
            })
            .unwrap();
    }

    fn new_with_sockets(
        poll: Poll,
        waker: WakerQueue,
        socks: Vec<(usize, MioListener)>,
        handles: Vec<WorkerHandleAccept>,
        srv: Server,
<<<<<<< HEAD
    ) -> (Accept, Vec<ServerSocketInfo>) {
        let sockets = socks
            .into_iter()
            .map(|(token, mut lst)| {
                let addr = lst.local_addr();

                // Start listening for incoming connections
                poll.registry()
                    .register(&mut lst, MioToken(token), Interest::READABLE)
                    .unwrap_or_else(|e| panic!("Can not register io: {}", e));

                ServerSocketInfo {
                    addr,
                    token,
                    lst,
                    timeout: None,
                }
            })
            .collect();
=======
    ) -> (Accept, Slab<ServerSocketInfo>) {
        let mut sockets = Slab::new();
        for (hnd_token, mut lst) in socks.into_iter() {
            let entry = sockets.vacant_entry();
            let token = entry.key();

            // Start listening for incoming connections
            poll.registry()
                .register(&mut lst, MioToken(token), Interest::READABLE)
                .unwrap_or_else(|e| panic!("Can not register io: {}", e));

            entry.insert(ServerSocketInfo {
                token: hnd_token,
                lst,
                timeout: None,
            });
        }
>>>>>>> 8ad5f58d

        let mut avail = Availability::default();

        // Assume all handles are avail at construct time.
        avail.set_available_all(&handles);

        let accept = Accept {
            poll,
            waker,
            handles,
            srv,
            next: 0,
            avail,
            paused: false,
        };

        (accept, sockets)
    }

    fn poll_with(&mut self, sockets: &mut [ServerSocketInfo]) {
        let mut events = mio::Events::with_capacity(128);

        loop {
            if let Err(e) = self.poll.poll(&mut events, None) {
                match e.kind() {
                    io::ErrorKind::Interrupted => continue,
                    _ => panic!("Poll error: {}", e),
                }
            }

            for event in events.iter() {
                let token = event.token();
                match token {
                    WAKER_TOKEN => {
                        let exit = self.handle_waker(sockets);
                        if exit {
                            info!("Accept is stopped.");
                            return;
                        }
                    }
                    _ => {
                        let token = usize::from(token);
                        self.accept(sockets, token);
                    }
                }
            }
        }
    }

    fn handle_waker(&mut self, sockets: &mut [ServerSocketInfo]) -> bool {
        // This is a loop because interests for command from previous version was
        // a loop that would try to drain the command channel. It's yet unknown
        // if it's necessary/good practice to actively drain the waker queue.
        loop {
            // take guard with every iteration so no new interest can be added
            // until the current task is done.
            let mut guard = self.waker.guard();
            match guard.pop_front() {
                // worker notify it becomes available.
                Some(WakerInterest::WorkerAvailable(idx)) => {
                    drop(guard);

                    self.avail.set_available(idx, true);

                    if !self.paused {
                        self.accept_all(sockets);
                    }
                }
                // a new worker thread is made and it's handle would be added to Accept
                Some(WakerInterest::Worker(handle)) => {
                    drop(guard);

                    self.avail.set_available(handle.idx(), true);
                    self.handles.push(handle);

                    if !self.paused {
                        self.accept_all(sockets);
                    }
                }
                // got timer interest and it's time to try register socket(s) again
                Some(WakerInterest::Timer) => {
                    drop(guard);

                    self.process_timer(sockets)
                }
                Some(WakerInterest::Pause) => {
                    drop(guard);

                    self.paused = true;

                    self.deregister_all(sockets);
                }
                Some(WakerInterest::Resume) => {
                    drop(guard);

                    self.paused = false;

                    sockets.iter_mut().for_each(|info| {
                        self.register_logged(info);
                    });

                    self.accept_all(sockets);
                }
                Some(WakerInterest::Stop) => {
                    self.deregister_all(sockets);

                    return true;
                }
                // waker queue is drained
                None => {
                    // Reset the WakerQueue before break so it does not grow infinitely
                    WakerQueue::reset(&mut guard);

                    return false;
                }
            }
        }
    }

    fn process_timer(&self, sockets: &mut [ServerSocketInfo]) {
        let now = Instant::now();
        sockets
            .iter_mut()
            // Only sockets that had an associated timeout were deregistered.
            .filter(|info| info.timeout.is_some())
            .for_each(|info| {
                let inst = info.timeout.take().unwrap();

                if now < inst {
                    info.timeout = Some(inst);
                } else if !self.paused {
                    self.register_logged(info);
                }

                // Drop the timeout if server is paused and socket timeout is expired.
                // When server recovers from pause it will register all sockets without
                // a timeout value so this socket register will be delayed till then.
            });
    }

    #[cfg(not(target_os = "windows"))]
    fn register(&self, info: &mut ServerSocketInfo) -> io::Result<()> {
        let token = MioToken(info.token);
        self.poll
            .registry()
            .register(&mut info.lst, token, Interest::READABLE)
    }

    #[cfg(target_os = "windows")]
    fn register(&self, info: &mut ServerSocketInfo) -> io::Result<()> {
        // On windows, calling register without deregister cause an error.
        // See https://github.com/actix/actix-web/issues/905
        // Calling reregister seems to fix the issue.
        let token = MioToken(info.token);
        self.poll
            .registry()
            .register(&mut info.lst, token, Interest::READABLE)
            .or_else(|_| {
                self.poll
                    .registry()
                    .reregister(&mut info.lst, token, Interest::READABLE)
            })
    }

<<<<<<< HEAD
    fn register_logged(&self, info: &mut ServerSocketInfo) {
        match self.register(info) {
            Ok(_) => info!("Resume accepting connections on {}", info.addr),
=======
    fn register_logged(&self, token: usize, info: &mut ServerSocketInfo) {
        match self.register(token, info) {
            Ok(_) => info!("Resume accepting connections on {}", info.lst.local_addr()),
>>>>>>> 8ad5f58d
            Err(e) => error!("Can not register server socket {}", e),
        }
    }

    fn deregister_logged(&self, info: &mut ServerSocketInfo) {
<<<<<<< HEAD
        match self.poll.registry().deregister(&mut info.lst) {
            Ok(_) => info!("Paused accepting connections on {}", info.addr),
=======
        match self.deregister(info) {
            Ok(_) => info!("Paused accepting connections on {}", info.lst.local_addr()),
>>>>>>> 8ad5f58d
            Err(e) => {
                error!("Can not deregister server socket {}", e)
            }
        }
    }

    fn deregister_all(&self, sockets: &mut [ServerSocketInfo]) {
        // This is a best effort implementation with following limitation:
        //
        // Every ServerSocketInfo with associate timeout will be skipped and it's timeout
        // is removed in the process.
        //
        // Therefore WakerInterest::Pause followed by WakerInterest::Resume in a very short
        // gap (less than 500ms) would cause all timing out ServerSocketInfos be reregistered
        // before expected timing.
        sockets
            .iter_mut()
            // Take all timeout.
            // This is to prevent Accept::process_timer method re-register a socket afterwards.
            .map(|info| (info.timeout.take(), info))
            // Socket info with a timeout is already deregistered so skip them.
            .filter(|(timeout, _)| timeout.is_none())
            .for_each(|(_, info)| self.deregister_logged(info));
    }

    // Send connection to worker and handle error.
    fn send_connection(&mut self, conn: Conn) -> Result<(), Conn> {
        let next = self.next();
        match next.send(conn) {
            Ok(_) => {
                // Increment counter of WorkerHandle.
                // Set worker to unavailable with it hit max (Return false).
                if !next.incr_counter() {
                    let idx = next.idx();
                    self.avail.set_available(idx, false);
                }
                self.set_next();
                Ok(())
            }
            Err(conn) => {
                // Worker thread is error and could be gone.
                // Remove worker handle and notify `ServerBuilder`.
                self.remove_next();

                if self.handles.is_empty() {
                    error!("No workers");
                    // All workers are gone and Conn is nowhere to be sent.
                    // Treat this situation as Ok and drop Conn.
                    return Ok(());
                } else if self.handles.len() <= self.next {
                    self.next = 0;
                }

                Err(conn)
            }
        }
    }

    fn accept_one(&mut self, mut conn: Conn) {
        loop {
            let next = self.next();
            let idx = next.idx();

            if self.avail.get_available(idx) {
                match self.send_connection(conn) {
                    Ok(_) => return,
                    Err(c) => conn = c,
                }
            } else {
                self.avail.set_available(idx, false);
                self.set_next();

                if !self.avail.available() {
                    while let Err(c) = self.send_connection(conn) {
                        conn = c;
                    }
                    return;
                }
            }
        }
    }

    fn accept(&mut self, sockets: &mut [ServerSocketInfo], token: usize) {
        while self.avail.available() {
            let info = &mut sockets[token];

            match info.lst.accept() {
                Ok(io) => {
                    let conn = Conn { io, token };
                    self.accept_one(conn);
                }
                Err(ref e) if e.kind() == io::ErrorKind::WouldBlock => return,
                Err(ref e) if connection_error(e) => continue,
                Err(e) => {
                    error!("Error accepting connection: {}", e);

                    // deregister listener temporary
                    self.deregister_logged(info);

                    // sleep after error. write the timeout to socket info as later
                    // the poll would need it mark which socket and when it's
                    // listener should be registered
                    info.timeout = Some(Instant::now() + Duration::from_millis(500));

                    // after the sleep a Timer interest is sent to Accept Poll
                    let waker = self.waker.clone();
                    System::current().arbiter().spawn(async move {
                        sleep(Duration::from_millis(510)).await;
                        waker.wake(WakerInterest::Timer);
                    });

                    return;
                }
            };
        }
    }

    fn accept_all(&mut self, sockets: &mut [ServerSocketInfo]) {
        sockets
            .iter_mut()
            .map(|info| info.token)
            .collect::<Vec<_>>()
            .into_iter()
            .for_each(|idx| self.accept(sockets, idx))
    }

    #[inline(always)]
    fn next(&self) -> &WorkerHandleAccept {
        &self.handles[self.next]
    }

    /// Set next worker handle that would accept connection.
    #[inline(always)]
    fn set_next(&mut self) {
        self.next = (self.next + 1) % self.handles.len();
    }

    /// Remove next worker handle that fail to accept connection.
    fn remove_next(&mut self) {
        let handle = self.handles.swap_remove(self.next);
        let idx = handle.idx();
        // A message is sent to `ServerBuilder` future to notify it a new worker
        // should be made.
        self.srv.worker_faulted(idx);
        self.avail.set_available(idx, false);
    }
}

#[cfg(test)]
mod test {
    use super::Availability;

    fn single(aval: &mut Availability, idx: usize) {
        aval.set_available(idx, true);
        assert!(aval.available());

        aval.set_available(idx, true);

        aval.set_available(idx, false);
        assert!(!aval.available());

        aval.set_available(idx, false);
        assert!(!aval.available());
    }

    fn multi(aval: &mut Availability, mut idx: Vec<usize>) {
        idx.iter().for_each(|idx| aval.set_available(*idx, true));

        assert!(aval.available());

        while let Some(idx) = idx.pop() {
            assert!(aval.available());
            aval.set_available(idx, false);
        }

        assert!(!aval.available());
    }

    #[test]
    fn availability() {
        let mut aval = Availability::default();

        single(&mut aval, 1);
        single(&mut aval, 128);
        single(&mut aval, 256);
        single(&mut aval, 511);

        let idx = (0..511).filter(|i| i % 3 == 0 && i % 5 == 0).collect();

        multi(&mut aval, idx);

        multi(&mut aval, (0..511).collect())
    }

    #[test]
    #[should_panic]
    fn overflow() {
        let mut aval = Availability::default();
        single(&mut aval, 512);
    }

    #[test]
    fn pin_point() {
        let mut aval = Availability::default();

        aval.set_available(438, true);

        aval.set_available(479, true);

        assert_eq!(aval.0[3], 1 << (438 - 384) | 1 << (479 - 384));
    }
}<|MERGE_RESOLUTION|>--- conflicted
+++ resolved
@@ -14,16 +14,7 @@
 use crate::worker::{Conn, WorkerHandleAccept};
 
 struct ServerSocketInfo {
-<<<<<<< HEAD
-    /// Address of socket. Mainly used for logging.
-    addr: SocketAddr,
-
     token: usize,
-=======
-    /// Beware this is the crate token for identify socket and should not be confused
-    /// with `mio::Token`.
-    token: Token,
->>>>>>> 8ad5f58d
 
     lst: MioListener,
 
@@ -191,45 +182,22 @@
         socks: Vec<(usize, MioListener)>,
         handles: Vec<WorkerHandleAccept>,
         srv: Server,
-<<<<<<< HEAD
     ) -> (Accept, Vec<ServerSocketInfo>) {
         let sockets = socks
             .into_iter()
             .map(|(token, mut lst)| {
-                let addr = lst.local_addr();
-
                 // Start listening for incoming connections
                 poll.registry()
                     .register(&mut lst, MioToken(token), Interest::READABLE)
                     .unwrap_or_else(|e| panic!("Can not register io: {}", e));
 
                 ServerSocketInfo {
-                    addr,
                     token,
                     lst,
                     timeout: None,
                 }
             })
             .collect();
-=======
-    ) -> (Accept, Slab<ServerSocketInfo>) {
-        let mut sockets = Slab::new();
-        for (hnd_token, mut lst) in socks.into_iter() {
-            let entry = sockets.vacant_entry();
-            let token = entry.key();
-
-            // Start listening for incoming connections
-            poll.registry()
-                .register(&mut lst, MioToken(token), Interest::READABLE)
-                .unwrap_or_else(|e| panic!("Can not register io: {}", e));
-
-            entry.insert(ServerSocketInfo {
-                token: hnd_token,
-                lst,
-                timeout: None,
-            });
-        }
->>>>>>> 8ad5f58d
 
         let mut avail = Availability::default();
 
@@ -394,27 +362,16 @@
             })
     }
 
-<<<<<<< HEAD
     fn register_logged(&self, info: &mut ServerSocketInfo) {
         match self.register(info) {
-            Ok(_) => info!("Resume accepting connections on {}", info.addr),
-=======
-    fn register_logged(&self, token: usize, info: &mut ServerSocketInfo) {
-        match self.register(token, info) {
             Ok(_) => info!("Resume accepting connections on {}", info.lst.local_addr()),
->>>>>>> 8ad5f58d
             Err(e) => error!("Can not register server socket {}", e),
         }
     }
 
     fn deregister_logged(&self, info: &mut ServerSocketInfo) {
-<<<<<<< HEAD
         match self.poll.registry().deregister(&mut info.lst) {
-            Ok(_) => info!("Paused accepting connections on {}", info.addr),
-=======
-        match self.deregister(info) {
             Ok(_) => info!("Paused accepting connections on {}", info.lst.local_addr()),
->>>>>>> 8ad5f58d
             Err(e) => {
                 error!("Can not deregister server socket {}", e)
             }
