--- conflicted
+++ resolved
@@ -11,21 +11,6 @@
 use crate::LocalBoxFuture;
 use crate::Token;
 
-<<<<<<< HEAD
-/// Server message
-pub(crate) enum ServerMessage {
-    /// New stream
-    Connect(MioStream),
-
-    /// Gracefully shutdown
-    Shutdown(Duration),
-
-    /// Force shutdown
-    ForceShutdown,
-}
-
-=======
->>>>>>> 04979566
 pub trait ServiceFactory<Stream: FromStream>: Send + Clone + 'static {
     type Factory: actix::ServiceFactory<Config = (), Request = Stream>;
 
@@ -42,7 +27,7 @@
 
 pub(crate) type BoxedServerService = Box<
     dyn Service<
-        Request = (Option<CounterGuard>, StdStream),
+        Request = (Option<CounterGuard>, MioStream),
         Response = (),
         Error = (),
         Future = Ready<Result<(), ()>>,
@@ -66,7 +51,7 @@
     T::Error: 'static,
     I: FromStream,
 {
-    type Request = (Option<CounterGuard>, StdStream);
+    type Request = (Option<CounterGuard>, MioStream);
     type Response = ();
     type Error = ();
     type Future = Ready<Result<(), ()>>;
@@ -75,38 +60,21 @@
         self.service.poll_ready(ctx).map_err(|_| ())
     }
 
-<<<<<<< HEAD
-    fn call(&mut self, (guard, req): (Option<CounterGuard>, ServerMessage)) -> Self::Future {
-        if let ServerMessage::Connect(stream) = req {
-            match FromStream::from_mio(stream) {
-                Ok(stream) => {
-                    let f = self.service.call(stream);
-                    actix_rt::spawn(async move {
-                        let _ = f.await;
-                        drop(guard);
-                    });
-                }
-                Err(e) => error!("Can not convert to an async tcp stream: {}", e),
-            };
-=======
-    fn call(&mut self, (guard, req): (Option<CounterGuard>, StdStream)) -> Self::Future {
-        match FromStream::from_stdstream(req) {
+    fn call(&mut self, (guard, req): (Option<CounterGuard>, MioStream)) -> Self::Future {
+        match FromStream::from_mio(stream) {
             Ok(stream) => {
                 let f = self.service.call(stream);
-                spawn(async move {
-                    let _ = f.await;
-                    drop(guard);
+                actix_rt::spawn(async move {
+                  let _ = f.await;
+                  drop(guard);
                 });
-                ok(())
+                ready(Ok(()))
             }
-            Err(e) => {
-                error!("Can not convert to an async tcp stream: {}", e);
-                err(())
+            Err(e) => { 
+              error!("Can not convert to an async tcp stream: {}", e);
+                ready(Err(()))
             }
->>>>>>> 04979566
-        }
-
-        ready(Ok(()))
+        };
     }
 }
 
