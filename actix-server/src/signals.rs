use std::future::Future;
use std::pin::Pin;
use std::task::{Context, Poll};

use crate::server::Server;

/// Different types of process signals
#[allow(dead_code)]
#[derive(PartialEq, Clone, Copy, Debug)]
pub(crate) enum Signal {
    /// SIGHUP
    Hup,
    /// SIGINT
    Int,
    /// SIGTERM
    Term,
    /// SIGQUIT
    Quit,
}

pub(crate) struct Signals {
    srv: Server,
    #[cfg(not(unix))]
    stream: Pin<Box<dyn Future<Output = std::io::Result<()>>>>,
    #[cfg(unix)]
    streams: Vec<(Signal, actix_rt::signal::unix::Signal)>,
}

impl Signals {
    pub(crate) fn start(srv: Server) {
<<<<<<< HEAD
        #[cfg(not(unix))]
        {
            actix_rt::spawn(Signals {
                srv,
                stream: Box::pin(actix_rt::signal::ctrl_c()),
            });
        }
        #[cfg(unix)]
        {
            use actix_rt::signal::unix;
=======
        actix_rt::spawn(lazy(|_| {
            #[cfg(not(unix))]
            {
                actix_rt::spawn(Signals {
                    srv,
                    stream: Box::pin(actix_rt::signal::ctrl_c()),
                });
            }
            #[cfg(unix)]
            {
                use actix_rt::signal::unix;
>>>>>>> b296d0f2

            let mut streams = Vec::new();

            let sig_map = [
                (unix::SignalKind::interrupt(), Signal::Int),
                (unix::SignalKind::hangup(), Signal::Hup),
                (unix::SignalKind::terminate(), Signal::Term),
                (unix::SignalKind::quit(), Signal::Quit),
            ];

            for (kind, sig) in sig_map.iter() {
                match unix::signal(*kind) {
                    Ok(stream) => streams.push((*sig, stream)),
                    Err(e) => log::error!(
                        "Can not initialize stream handler for {:?} err: {}",
                        sig,
                        e
                    ),
                }
            }
<<<<<<< HEAD

            actix_rt::spawn(Signals { srv, streams });
        }
=======
        }));
>>>>>>> b296d0f2
    }
}

impl Future for Signals {
    type Output = ();

    fn poll(mut self: Pin<&mut Self>, cx: &mut Context<'_>) -> Poll<Self::Output> {
        #[cfg(not(unix))]
        match Pin::new(&mut self.stream).poll(cx) {
            Poll::Ready(_) => {
                self.srv.signal(Signal::Int);
                Poll::Ready(())
            }
            Poll::Pending => Poll::Pending,
        }
        #[cfg(unix)]
        {
            use futures_util::stream::Stream;

            for idx in 0..self.streams.len() {
                loop {
                    match Pin::new(&mut self.streams[idx].1).poll_next(cx) {
                        Poll::Ready(None) => return Poll::Ready(()),
                        Poll::Pending => break,
                        Poll::Ready(Some(_)) => {
                            let sig = self.streams[idx].0;
                            self.srv.signal(sig);
                        }
                    }
                }
            }
            Poll::Pending
        }
    }
}<|MERGE_RESOLUTION|>--- conflicted
+++ resolved
@@ -28,7 +28,6 @@
 
 impl Signals {
     pub(crate) fn start(srv: Server) {
-<<<<<<< HEAD
         #[cfg(not(unix))]
         {
             actix_rt::spawn(Signals {
@@ -39,19 +38,6 @@
         #[cfg(unix)]
         {
             use actix_rt::signal::unix;
-=======
-        actix_rt::spawn(lazy(|_| {
-            #[cfg(not(unix))]
-            {
-                actix_rt::spawn(Signals {
-                    srv,
-                    stream: Box::pin(actix_rt::signal::ctrl_c()),
-                });
-            }
-            #[cfg(unix)]
-            {
-                use actix_rt::signal::unix;
->>>>>>> b296d0f2
 
             let mut streams = Vec::new();
 
@@ -72,13 +58,9 @@
                     ),
                 }
             }
-<<<<<<< HEAD
-
+          
             actix_rt::spawn(Signals { srv, streams });
         }
-=======
-        }));
->>>>>>> b296d0f2
     }
 }
 
