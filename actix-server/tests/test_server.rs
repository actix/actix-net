--- conflicted
+++ resolved
@@ -194,12 +194,7 @@
     assert!(net::TcpStream::connect(addr1).is_ok());
     assert!(net::TcpStream::connect(addr2).is_ok());
     assert!(net::TcpStream::connect(addr3).is_ok());
-<<<<<<< HEAD
-    assert_eq!(num.load(Relaxed), 1);
-    let _ = server.stop(true);
-=======
     assert_eq!(num.load(Ordering::Relaxed), 1);
->>>>>>> fd3e5fba
     sys.stop();
     let _ = h.join();
 }
