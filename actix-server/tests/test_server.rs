use std::sync::atomic::{AtomicUsize, Ordering::Relaxed};
use std::sync::{mpsc, Arc};
use std::{net, thread, time};

use actix_server::Server;
use actix_service::fn_service;
use futures_util::future::{lazy, ok};

fn unused_addr() -> net::SocketAddr {
    let addr: net::SocketAddr = "127.0.0.1:0".parse().unwrap();
    let socket = mio::net::TcpSocket::new_v4().unwrap();
    socket.bind(addr).unwrap();
    socket.set_reuseaddr(true).unwrap();
    let tcp = socket.listen(32).unwrap();
    tcp.local_addr().unwrap()
}

#[test]
fn test_bind() {
    let addr = unused_addr();
    let (tx, rx) = mpsc::channel();

    let h = thread::spawn(move || {
        let sys = actix_rt::System::new("test");
        let srv = sys.block_on(lazy(|_| {
            Server::build()
                .workers(1)
                .disable_signals()
                .bind("test", addr, move || fn_service(|_| ok::<_, ()>(())))
                .unwrap()
                .start()
        }));
        let _ = tx.send((srv, actix_rt::System::current()));
        let _ = sys.run();
    });
    let (_, sys) = rx.recv().unwrap();

    thread::sleep(time::Duration::from_millis(500));
    assert!(net::TcpStream::connect(addr).is_ok());
    sys.stop();
    let _ = h.join();
}

#[test]
fn test_listen() {
    let addr = unused_addr();
    let (tx, rx) = mpsc::channel();

    let h = thread::spawn(move || {
        let sys = actix_rt::System::new("test");
        let lst = net::TcpListener::bind(addr).unwrap();
        sys.block_on(async {
            Server::build()
                .disable_signals()
                .workers(1)
                .listen("test", lst, move || fn_service(|_| ok::<_, ()>(())))
                .unwrap()
<<<<<<< HEAD
                .start()
        });
        let _ = tx.send(actix_rt::System::current());
=======
                .start();
            let _ = tx.send(actix_rt::System::current());
        });
>>>>>>> b5eefb4d
        let _ = sys.run();
    });
    let sys = rx.recv().unwrap();

    thread::sleep(time::Duration::from_millis(500));
    assert!(net::TcpStream::connect(addr).is_ok());
    sys.stop();
    let _ = h.join();
}

#[test]
#[cfg(unix)]
fn test_start() {
    use actix_codec::{BytesCodec, Framed};
    use actix_rt::net::TcpStream;
    use bytes::Bytes;
    use futures_util::sink::SinkExt;
    use std::io::Read;

    let addr = unused_addr();
    let (tx, rx) = mpsc::channel();

    let h = thread::spawn(move || {
        let sys = actix_rt::System::new("test");
        let srv = sys.block_on(lazy(|_| {
            Server::build()
                .backlog(100)
                .disable_signals()
                .bind("test", addr, move || {
                    fn_service(|io: TcpStream| async move {
                        let mut f = Framed::new(io, BytesCodec);
                        f.send(Bytes::from_static(b"test")).await.unwrap();
                        Ok::<_, ()>(())
                    })
                })
                .unwrap()
                .start()
        }));

        let _ = tx.send((srv, actix_rt::System::current()));
        let _ = sys.run();
    });

    let (srv, sys) = rx.recv().unwrap();

    let mut buf = [1u8; 4];
    let mut conn = net::TcpStream::connect(addr).unwrap();
    let _ = conn.read_exact(&mut buf);
    assert_eq!(buf, b"test"[..]);

    // pause
    let _ = srv.pause();
    thread::sleep(time::Duration::from_millis(200));
    let mut conn = net::TcpStream::connect(addr).unwrap();
    conn.set_read_timeout(Some(time::Duration::from_millis(100)))
        .unwrap();
    let res = conn.read_exact(&mut buf);
    assert!(res.is_err());

    // resume
    let _ = srv.resume();
    thread::sleep(time::Duration::from_millis(100));
    assert!(net::TcpStream::connect(addr).is_ok());
    assert!(net::TcpStream::connect(addr).is_ok());
    assert!(net::TcpStream::connect(addr).is_ok());

    let mut buf = [0u8; 4];
    let mut conn = net::TcpStream::connect(addr).unwrap();
    let _ = conn.read_exact(&mut buf);
    assert_eq!(buf, b"test"[..]);

    // stop
    let _ = srv.stop(false);
    thread::sleep(time::Duration::from_millis(100));
    assert!(net::TcpStream::connect(addr).is_err());

    thread::sleep(time::Duration::from_millis(100));
    sys.stop();
    let _ = h.join();
}

#[test]
fn test_configure() {
    let addr1 = unused_addr();
    let addr2 = unused_addr();
    let addr3 = unused_addr();
    let (tx, rx) = mpsc::channel();
    let num = Arc::new(AtomicUsize::new(0));
    let num2 = num.clone();

    let h = thread::spawn(move || {
        let num = num2.clone();
        let sys = actix_rt::System::new("test");
        let srv = sys.block_on(lazy(|_| {
            Server::build()
                .disable_signals()
                .configure(move |cfg| {
                    let num = num.clone();
                    let lst = net::TcpListener::bind(addr3).unwrap();
                    cfg.bind("addr1", addr1)
                        .unwrap()
                        .bind("addr2", addr2)
                        .unwrap()
                        .listen("addr3", lst)
                        .apply(move |rt| {
                            let num = num.clone();
                            rt.service("addr1", fn_service(|_| ok::<_, ()>(())));
                            rt.service("addr3", fn_service(|_| ok::<_, ()>(())));
                            rt.on_start(lazy(move |_| {
                                let _ = num.fetch_add(1, Relaxed);
                            }))
                        })
                })
                .unwrap()
                .workers(1)
                .start()
        }));
        let _ = tx.send((srv, actix_rt::System::current()));
        let _ = sys.run();
    });
    let (_, sys) = rx.recv().unwrap();
    thread::sleep(time::Duration::from_millis(500));

    assert!(net::TcpStream::connect(addr1).is_ok());
    assert!(net::TcpStream::connect(addr2).is_ok());
    assert!(net::TcpStream::connect(addr3).is_ok());
    assert_eq!(num.load(Relaxed), 1);
    sys.stop();
    let _ = h.join();
}<|MERGE_RESOLUTION|>--- conflicted
+++ resolved
@@ -55,15 +55,9 @@
                 .workers(1)
                 .listen("test", lst, move || fn_service(|_| ok::<_, ()>(())))
                 .unwrap()
-<<<<<<< HEAD
-                .start()
-        });
-        let _ = tx.send(actix_rt::System::current());
-=======
                 .start();
             let _ = tx.send(actix_rt::System::current());
         });
->>>>>>> b5eefb4d
         let _ = sys.run();
     });
     let sys = rx.recv().unwrap();
