use std::sync::atomic::{AtomicBool, AtomicUsize, Ordering};
use std::sync::{mpsc, Arc};
use std::{net, thread, time};

use actix_server::Server;
use actix_service::fn_service;
use futures_util::future::{lazy, ok};

fn unused_addr() -> net::SocketAddr {
    let addr: net::SocketAddr = "127.0.0.1:0".parse().unwrap();
    let socket = mio::net::TcpSocket::new_v4().unwrap();
    socket.bind(addr).unwrap();
    socket.set_reuseaddr(true).unwrap();
    let tcp = socket.listen(32).unwrap();
    tcp.local_addr().unwrap()
}

#[test]
fn test_bind() {
    let addr = unused_addr();
    let (tx, rx) = mpsc::channel();

    let h = thread::spawn(move || {
        let sys = actix_rt::System::new();
        let srv = sys.block_on(lazy(|_| {
            Server::build()
                .workers(1)
                .disable_signals()
                .bind("test", addr, move || fn_service(|_| ok::<_, ()>(())))
                .unwrap()
                .run()
        }));
        let _ = tx.send((srv, actix_rt::System::current()));
        let _ = sys.run();
    });
    let (_, sys) = rx.recv().unwrap();

    thread::sleep(time::Duration::from_millis(500));
    assert!(net::TcpStream::connect(addr).is_ok());
    sys.stop();
    let _ = h.join();
}

#[test]
fn test_listen() {
    let addr = unused_addr();
    let (tx, rx) = mpsc::channel();

    let h = thread::spawn(move || {
        let sys = actix_rt::System::new();
        let lst = net::TcpListener::bind(addr).unwrap();
        sys.block_on(async {
            Server::build()
                .disable_signals()
                .workers(1)
                .listen("test", lst, move || fn_service(|_| ok::<_, ()>(())))
                .unwrap()
                .run();
            let _ = tx.send(actix_rt::System::current());
        });
        let _ = sys.run();
    });
    let sys = rx.recv().unwrap();

    thread::sleep(time::Duration::from_millis(500));
    assert!(net::TcpStream::connect(addr).is_ok());
    sys.stop();
    let _ = h.join();
}

#[test]
#[cfg(unix)]
fn test_start() {
    use actix_codec::{BytesCodec, Framed};
    use actix_rt::net::TcpStream;
    use bytes::Bytes;
    use futures_util::sink::SinkExt;
    use std::io::Read;

    let addr = unused_addr();
    let (tx, rx) = mpsc::channel();

    let h = thread::spawn(move || {
        let sys = actix_rt::System::new();
        let srv = sys.block_on(lazy(|_| {
            Server::build()
                .backlog(100)
                .disable_signals()
                .bind("test", addr, move || {
                    fn_service(|io: TcpStream| async move {
                        let mut f = Framed::new(io, BytesCodec);
                        f.send(Bytes::from_static(b"test")).await.unwrap();
                        Ok::<_, ()>(())
                    })
                })
                .unwrap()
                .run()
        }));

        let _ = tx.send((srv, actix_rt::System::current()));
        let _ = sys.run();
    });

    let (srv, sys) = rx.recv().unwrap();

    let mut buf = [1u8; 4];
    let mut conn = net::TcpStream::connect(addr).unwrap();
    let _ = conn.read_exact(&mut buf);
    assert_eq!(buf, b"test"[..]);

    // pause
    let _ = srv.pause();
    thread::sleep(time::Duration::from_millis(200));
    let mut conn = net::TcpStream::connect(addr).unwrap();
    conn.set_read_timeout(Some(time::Duration::from_millis(100)))
        .unwrap();
    let res = conn.read_exact(&mut buf);
    assert!(res.is_err());

    // resume
    let _ = srv.resume();
    thread::sleep(time::Duration::from_millis(100));
    assert!(net::TcpStream::connect(addr).is_ok());
    assert!(net::TcpStream::connect(addr).is_ok());
    assert!(net::TcpStream::connect(addr).is_ok());

    let mut buf = [0u8; 4];
    let mut conn = net::TcpStream::connect(addr).unwrap();
    let _ = conn.read_exact(&mut buf);
    assert_eq!(buf, b"test"[..]);

    // stop
    let _ = srv.stop(false);
    thread::sleep(time::Duration::from_millis(100));
    assert!(net::TcpStream::connect(addr).is_err());

    thread::sleep(time::Duration::from_millis(100));
    sys.stop();
    let _ = h.join();
}

#[test]
fn test_configure() {
    let addr1 = unused_addr();
    let addr2 = unused_addr();
    let addr3 = unused_addr();
    let (tx, rx) = mpsc::channel();
    let num = Arc::new(AtomicUsize::new(0));
    let num2 = num.clone();

    let h = thread::spawn(move || {
        let num = num2.clone();
<<<<<<< HEAD
        let sys = actix_rt::System::new("test");
        let srv = Server::build()
            .disable_signals()
            .configure(move |cfg| {
                let num = num.clone();
                let lst = net::TcpListener::bind(addr3).unwrap();
                cfg.bind("addr1", addr1)
                    .unwrap()
                    .bind("addr2", addr2)
                    .unwrap()
                    .listen("addr3", lst)
                    .apply(move |rt| {
                        let num = num.clone();
                        rt.service("addr1", fn_service(|_| ok::<_, ()>(())));
                        rt.service("addr3", fn_service(|_| ok::<_, ()>(())));
                        rt.on_start(lazy(move |_| {
                            let _ = num.fetch_add(1, Ordering::Relaxed);
                        }))
                    })
            })
            .unwrap()
            .workers(1)
            .start();
=======
        let sys = actix_rt::System::new();
        let srv = sys.block_on(lazy(|_| {
            Server::build()
                .disable_signals()
                .configure(move |cfg| {
                    let num = num.clone();
                    let lst = net::TcpListener::bind(addr3).unwrap();
                    cfg.bind("addr1", addr1)
                        .unwrap()
                        .bind("addr2", addr2)
                        .unwrap()
                        .listen("addr3", lst)
                        .apply(move |rt| {
                            let num = num.clone();
                            rt.service("addr1", fn_service(|_| ok::<_, ()>(())));
                            rt.service("addr3", fn_service(|_| ok::<_, ()>(())));
                            rt.on_start(lazy(move |_| {
                                let _ = num.fetch_add(1, Relaxed);
                            }))
                        })
                })
                .unwrap()
                .workers(1)
                .run()
        }));
>>>>>>> cb07ead3
        let _ = tx.send((srv, actix_rt::System::current()));
        let _ = sys.run();
    });
    let (_, sys) = rx.recv().unwrap();
    thread::sleep(time::Duration::from_millis(500));

    assert!(net::TcpStream::connect(addr1).is_ok());
    assert!(net::TcpStream::connect(addr2).is_ok());
    assert!(net::TcpStream::connect(addr3).is_ok());
    assert_eq!(num.load(Ordering::Relaxed), 1);
    sys.stop();
    let _ = h.join();
}

#[test]
#[cfg(unix)]
fn test_on_stop_graceful() {
    use actix_codec::{BytesCodec, Framed};
    use actix_rt::net::TcpStream;
    use bytes::Bytes;
    use futures_util::sink::SinkExt;

    let bool = std::sync::Arc::new(AtomicBool::new(false));

    let addr = unused_addr();
    let (tx, rx) = mpsc::channel();

    let h = thread::spawn({
        let bool = bool.clone();
        move || {
            let sys = actix_rt::System::new("test");
            let srv: Server = Server::build()
                .backlog(100)
                .disable_signals()
                .on_stop(|| async move {
                    bool.store(true, Ordering::SeqCst);
                })
                .bind("test", addr, move || {
                    fn_service(|io: TcpStream| async move {
                        let mut f = Framed::new(io, BytesCodec);
                        f.send(Bytes::from_static(b"test")).await.unwrap();
                        Ok::<_, ()>(())
                    })
                })
                .unwrap()
                .start();

            let _ = tx.send((srv, actix_rt::System::current()));
            let _ = sys.run();
        }
    });

    let (srv, sys) = rx.recv().unwrap();

    let _ = srv.stop(true);

    thread::sleep(time::Duration::from_millis(100));

    assert!(bool.load(Ordering::SeqCst));

    sys.stop();
    let _ = h.join();
}

#[test]
#[cfg(unix)]
fn test_on_stop_force() {
    use actix_codec::{BytesCodec, Framed};
    use actix_rt::net::TcpStream;
    use bytes::Bytes;
    use futures_util::sink::SinkExt;

    let bool = std::sync::Arc::new(AtomicBool::new(false));

    let addr = unused_addr();
    let (tx, rx) = mpsc::channel();

    let h = thread::spawn({
        let bool = bool.clone();
        move || {
            let sys = actix_rt::System::new("test");
            let srv: Server = Server::build()
                .backlog(100)
                .disable_signals()
                .on_stop(|| async move {
                    bool.store(true, Ordering::SeqCst);
                })
                .bind("test", addr, move || {
                    fn_service(|io: TcpStream| async move {
                        let mut f = Framed::new(io, BytesCodec);
                        f.send(Bytes::from_static(b"test")).await.unwrap();
                        Ok::<_, ()>(())
                    })
                })
                .unwrap()
                .start();

            let _ = tx.send((srv, actix_rt::System::current()));
            let _ = sys.run();
        }
    });

    let (srv, sys) = rx.recv().unwrap();

    let _ = srv.stop(false);

    thread::sleep(time::Duration::from_millis(100));

    assert!(bool.load(Ordering::SeqCst));

    sys.stop();
    let _ = h.join();
}<|MERGE_RESOLUTION|>--- conflicted
+++ resolved
@@ -150,31 +150,6 @@
 
     let h = thread::spawn(move || {
         let num = num2.clone();
-<<<<<<< HEAD
-        let sys = actix_rt::System::new("test");
-        let srv = Server::build()
-            .disable_signals()
-            .configure(move |cfg| {
-                let num = num.clone();
-                let lst = net::TcpListener::bind(addr3).unwrap();
-                cfg.bind("addr1", addr1)
-                    .unwrap()
-                    .bind("addr2", addr2)
-                    .unwrap()
-                    .listen("addr3", lst)
-                    .apply(move |rt| {
-                        let num = num.clone();
-                        rt.service("addr1", fn_service(|_| ok::<_, ()>(())));
-                        rt.service("addr3", fn_service(|_| ok::<_, ()>(())));
-                        rt.on_start(lazy(move |_| {
-                            let _ = num.fetch_add(1, Ordering::Relaxed);
-                        }))
-                    })
-            })
-            .unwrap()
-            .workers(1)
-            .start();
-=======
         let sys = actix_rt::System::new();
         let srv = sys.block_on(lazy(|_| {
             Server::build()
@@ -192,7 +167,7 @@
                             rt.service("addr1", fn_service(|_| ok::<_, ()>(())));
                             rt.service("addr3", fn_service(|_| ok::<_, ()>(())));
                             rt.on_start(lazy(move |_| {
-                                let _ = num.fetch_add(1, Relaxed);
+                                let _ = num.fetch_add(1, Ordering::Relaxed);
                             }))
                         })
                 })
@@ -200,7 +175,6 @@
                 .workers(1)
                 .run()
         }));
->>>>>>> cb07ead3
         let _ = tx.send((srv, actix_rt::System::current()));
         let _ = sys.run();
     });
@@ -228,41 +202,40 @@
     let addr = unused_addr();
     let (tx, rx) = mpsc::channel();
 
-    let h = thread::spawn({
+    thread::spawn({
         let bool = bool.clone();
         move || {
-            let sys = actix_rt::System::new("test");
-            let srv: Server = Server::build()
-                .backlog(100)
-                .disable_signals()
-                .on_stop(|| async move {
-                    bool.store(true, Ordering::SeqCst);
-                })
-                .bind("test", addr, move || {
-                    fn_service(|io: TcpStream| async move {
-                        let mut f = Framed::new(io, BytesCodec);
-                        f.send(Bytes::from_static(b"test")).await.unwrap();
-                        Ok::<_, ()>(())
-                    })
-                })
-                .unwrap()
-                .start();
-
-            let _ = tx.send((srv, actix_rt::System::current()));
-            let _ = sys.run();
+            actix_rt::System::new().block_on(async {
+                let srv = Server::build()
+                    .backlog(100)
+                    .disable_signals()
+                    .on_stop(move || {
+                        let bool = bool.clone();
+                        async move {
+                            bool.store(true, Ordering::SeqCst);
+                        }
+                    })
+                    .bind("test", addr, move || {
+                        fn_service(|io: TcpStream| async move {
+                            let mut f = Framed::new(io, BytesCodec);
+                            f.send(Bytes::from_static(b"test")).await.unwrap();
+                            Ok::<_, ()>(())
+                        })
+                    })
+                    .unwrap()
+                    .run();
+
+                tx.send(srv.clone()).unwrap();
+
+                srv.await
+            })
         }
     });
 
-    let (srv, sys) = rx.recv().unwrap();
-
+    let srv = rx.recv().unwrap();
     let _ = srv.stop(true);
-
-    thread::sleep(time::Duration::from_millis(100));
-
+    thread::sleep(time::Duration::from_millis(300));
     assert!(bool.load(Ordering::SeqCst));
-
-    sys.stop();
-    let _ = h.join();
 }
 
 #[test]
@@ -278,39 +251,38 @@
     let addr = unused_addr();
     let (tx, rx) = mpsc::channel();
 
-    let h = thread::spawn({
+    thread::spawn({
         let bool = bool.clone();
         move || {
-            let sys = actix_rt::System::new("test");
-            let srv: Server = Server::build()
-                .backlog(100)
-                .disable_signals()
-                .on_stop(|| async move {
-                    bool.store(true, Ordering::SeqCst);
-                })
-                .bind("test", addr, move || {
-                    fn_service(|io: TcpStream| async move {
-                        let mut f = Framed::new(io, BytesCodec);
-                        f.send(Bytes::from_static(b"test")).await.unwrap();
-                        Ok::<_, ()>(())
-                    })
-                })
-                .unwrap()
-                .start();
-
-            let _ = tx.send((srv, actix_rt::System::current()));
-            let _ = sys.run();
+            actix_rt::System::new().block_on(async {
+                let srv = Server::build()
+                    .backlog(100)
+                    .disable_signals()
+                    .on_stop(move || {
+                        let bool = bool.clone();
+                        async move {
+                            bool.store(true, Ordering::SeqCst);
+                        }
+                    })
+                    .bind("test", addr, move || {
+                        fn_service(|io: TcpStream| async move {
+                            let mut f = Framed::new(io, BytesCodec);
+                            f.send(Bytes::from_static(b"test")).await.unwrap();
+                            Ok::<_, ()>(())
+                        })
+                    })
+                    .unwrap()
+                    .run();
+
+                tx.send(srv.clone()).unwrap();
+
+                srv.await
+            })
         }
     });
 
-    let (srv, sys) = rx.recv().unwrap();
-
+    let srv = rx.recv().unwrap();
     let _ = srv.stop(false);
-
-    thread::sleep(time::Duration::from_millis(100));
-
+    thread::sleep(time::Duration::from_millis(300));
     assert!(bool.load(Ordering::SeqCst));
-
-    sys.stop();
-    let _ = h.join();
 }