--- conflicted
+++ resolved
@@ -141,60 +141,6 @@
     let _ = h.join();
 }
 
-<<<<<<< HEAD
-#[test]
-fn test_configure() {
-    let addr1 = unused_addr();
-    let addr2 = unused_addr();
-    let addr3 = unused_addr();
-    let (tx, rx) = mpsc::channel();
-    let num = Arc::new(AtomicUsize::new(0));
-    let num2 = num.clone();
-
-    let h = thread::spawn(move || {
-        let num = num2.clone();
-        actix_rt::System::new().block_on(async {
-            let server = Server::build()
-                .disable_signals()
-                .configure(move |cfg| {
-                    let num = num.clone();
-                    let lst = net::TcpListener::bind(addr3).unwrap();
-                    cfg.bind("addr1", addr1)
-                        .unwrap()
-                        .bind("addr2", addr2)
-                        .unwrap()
-                        .listen("addr3", lst)
-                        .apply(move |rt| {
-                            let num = num.clone();
-                            rt.service("addr1", fn_service(|_| ok::<_, ()>(())));
-                            rt.service("addr3", fn_service(|_| ok::<_, ()>(())));
-                            rt.on_start(lazy(move |_| {
-                                let _ = num.fetch_add(1, Ordering::Relaxed);
-                            }))
-                        })
-                })
-                .unwrap()
-                .workers(1)
-                .run();
-
-            let _ = tx.send((server.handle(), actix_rt::System::current()));
-            let _ = server.await;
-        });
-    });
-
-    let (server, sys) = rx.recv().unwrap();
-
-    assert!(net::TcpStream::connect(addr1).is_ok());
-    assert!(net::TcpStream::connect(addr2).is_ok());
-    assert!(net::TcpStream::connect(addr3).is_ok());
-    assert_eq!(num.load(Ordering::Relaxed), 1);
-    let _ = server.stop(true);
-    sys.stop();
-    let _ = h.join();
-}
-
-=======
->>>>>>> 8ad5f58d
 #[actix_rt::test]
 async fn test_max_concurrent_connections() {
     // Note:
@@ -308,36 +254,25 @@
     let num2_clone = num2.clone();
 
     let h = thread::spawn(move || {
-<<<<<<< HEAD
+        let num = num.clone();
         actix_rt::System::new().block_on(async {
             let server = Server::build()
                 .backlog(1)
                 .disable_signals()
-                .configure(move |cfg| {
+                .bind("addr1", addr1, move || {
                     let num = num.clone();
+                    fn_factory(move || {
+                        let num = num.clone();
+                        async move { Ok::<_, ()>(TestService(num)) }
+                    })
+                })
+                .unwrap()
+                .bind("addr2", addr2, move || {
                     let num2 = num2.clone();
-                    cfg.bind("addr1", addr1)
-                        .unwrap()
-                        .bind("addr2", addr2)
-                        .unwrap()
-                        .apply(move |rt| {
-                            let num = num.clone();
-                            let num2 = num2.clone();
-                            rt.service(
-                                "addr1",
-                                fn_factory(move || {
-                                    let num = num.clone();
-                                    async move { Ok::<_, ()>(TestService(num)) }
-                                }),
-                            );
-                            rt.service(
-                                "addr2",
-                                fn_factory(move || {
-                                    let num2 = num2.clone();
-                                    async move { Ok::<_, ()>(TestService(num2)) }
-                                }),
-                            );
-                        })
+                    fn_factory(move || {
+                        let num2 = num2.clone();
+                        async move { Ok::<_, ()>(TestService(num2)) }
+                    })
                 })
                 .unwrap()
                 .workers(1)
@@ -373,73 +308,6 @@
     sys.stop();
     let _ = server.stop(false);
     let _ = h.join().unwrap();
-
-    let addr1 = unused_addr();
-    let addr2 = unused_addr();
-    let (tx, rx) = mpsc::channel();
-    let num = Arc::new(AtomicUsize::new(0));
-    let num2 = Arc::new(AtomicUsize::new(0));
-
-    let num_clone = num.clone();
-    let num2_clone = num2.clone();
-
-    let h = thread::spawn(move || {
-=======
->>>>>>> 8ad5f58d
-        let num = num.clone();
-        actix_rt::System::new().block_on(async {
-            let server = Server::build()
-                .backlog(1)
-                .disable_signals()
-                .bind("addr1", addr1, move || {
-                    let num = num.clone();
-                    fn_factory(move || {
-                        let num = num.clone();
-                        async move { Ok::<_, ()>(TestService(num)) }
-                    })
-                })
-                .unwrap()
-                .bind("addr2", addr2, move || {
-                    let num2 = num2.clone();
-                    fn_factory(move || {
-                        let num2 = num2.clone();
-                        async move { Ok::<_, ()>(TestService(num2)) }
-                    })
-                })
-                .unwrap()
-                .workers(1)
-                .run();
-
-            let _ = tx.send((server.handle(), actix_rt::System::current()));
-            server.await
-        })
-    });
-
-    let (server, sys) = rx.recv().unwrap();
-
-    for _ in 0..5 {
-        TcpStream::connect(addr1)
-            .await
-            .unwrap()
-            .shutdown()
-            .await
-            .unwrap();
-        TcpStream::connect(addr2)
-            .await
-            .unwrap()
-            .shutdown()
-            .await
-            .unwrap();
-    }
-
-    sleep(Duration::from_secs(3)).await;
-
-    assert!(num_clone.load(Ordering::SeqCst) > 5);
-    assert!(num2_clone.load(Ordering::SeqCst) > 5);
-
-    sys.stop();
-    let _ = server.stop(false);
-    let _ = h.join().unwrap();
 }
 
 #[ignore]
