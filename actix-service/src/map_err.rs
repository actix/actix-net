use core::{
    future::Future,
    marker::PhantomData,
    pin::Pin,
    task::{Context, Poll},
};

use pin_project_lite::pin_project;

use super::{Service, ServiceFactory};

/// Service for the `map_err` combinator, changing the type of a service's error.
///
/// This is created by the `ServiceExt::map_err` method.
pub struct MapErr<S, Req, F, E> {
    service: S,
<<<<<<< HEAD
    f: F,
    _t: PhantomData<fn(Req) -> E>,
=======
    mapper: F,
    _t: PhantomData<(E, Req)>,
>>>>>>> 183bcf6a
}

impl<S, Req, F, E> MapErr<S, Req, F, E> {
    /// Create new `MapErr` combinator
    pub(crate) fn new(service: S, mapper: F) -> Self
    where
        S: Service<Req>,
        F: Fn(S::Error) -> E,
    {
        Self {
            service,
            mapper,
            _t: PhantomData,
        }
    }
}

impl<S, Req, F, E> Clone for MapErr<S, Req, F, E>
where
    S: Clone,
    F: Clone,
{
    fn clone(&self) -> Self {
        MapErr {
            service: self.service.clone(),
            mapper: self.mapper.clone(),
            _t: PhantomData,
        }
    }
}

impl<A, Req, F, E> Service<Req> for MapErr<A, Req, F, E>
where
    A: Service<Req>,
    F: Fn(A::Error) -> E + Clone,
{
    type Response = A::Response;
    type Error = E;
    type Future = MapErrFuture<A, Req, F, E>;

    fn poll_ready(&self, ctx: &mut Context<'_>) -> Poll<Result<(), Self::Error>> {
        self.service.poll_ready(ctx).map_err(&self.mapper)
    }

    fn call(&self, req: Req) -> Self::Future {
        MapErrFuture::new(self.service.call(req), self.mapper.clone())
    }
}

pin_project! {
    pub struct MapErrFuture<A, Req, F, E>
    where
        A: Service<Req>,
        F: Fn(A::Error) -> E,
    {
        f: F,
        #[pin]
        fut: A::Future,
    }
}

impl<A, Req, F, E> MapErrFuture<A, Req, F, E>
where
    A: Service<Req>,
    F: Fn(A::Error) -> E,
{
    fn new(fut: A::Future, f: F) -> Self {
        MapErrFuture { f, fut }
    }
}

impl<A, Req, F, E> Future for MapErrFuture<A, Req, F, E>
where
    A: Service<Req>,
    F: Fn(A::Error) -> E,
{
    type Output = Result<A::Response, E>;

    fn poll(self: Pin<&mut Self>, cx: &mut Context<'_>) -> Poll<Self::Output> {
        let this = self.project();
        this.fut.poll(cx).map_err(this.f)
    }
}

/// Factory for the `map_err` combinator, changing the type of a new
/// service's error.
///
/// This is created by the `NewServiceExt::map_err` method.
pub struct MapErrServiceFactory<SF, Req, F, E>
where
    SF: ServiceFactory<Req>,
    F: Fn(SF::Error) -> E + Clone,
{
    a: SF,
    f: F,
    e: PhantomData<fn(Req) -> E>,
}

impl<SF, Req, F, E> MapErrServiceFactory<SF, Req, F, E>
where
    SF: ServiceFactory<Req>,
    F: Fn(SF::Error) -> E + Clone,
{
    /// Create new `MapErr` new service instance
    pub(crate) fn new(a: SF, f: F) -> Self {
        Self {
            a,
            f,
            e: PhantomData,
        }
    }
}

impl<SF, Req, F, E> Clone for MapErrServiceFactory<SF, Req, F, E>
where
    SF: ServiceFactory<Req> + Clone,
    F: Fn(SF::Error) -> E + Clone,
{
    fn clone(&self) -> Self {
        Self {
            a: self.a.clone(),
            f: self.f.clone(),
            e: PhantomData,
        }
    }
}

impl<SF, Req, F, E> ServiceFactory<Req> for MapErrServiceFactory<SF, Req, F, E>
where
    SF: ServiceFactory<Req>,
    F: Fn(SF::Error) -> E + Clone,
{
    type Response = SF::Response;
    type Error = E;

    type Config = SF::Config;
    type Service = MapErr<SF::Service, Req, F, E>;
    type InitError = SF::InitError;
    type Future = MapErrServiceFuture<SF, Req, F, E>;

    fn new_service(&self, cfg: SF::Config) -> Self::Future {
        MapErrServiceFuture::new(self.a.new_service(cfg), self.f.clone())
    }
}

pin_project! {
    pub struct MapErrServiceFuture<SF, Req, F, E>
    where
        SF: ServiceFactory<Req>,
        F: Fn(SF::Error) -> E,
    {
        #[pin]
        fut: SF::Future,
        mapper: F,
    }
}

impl<SF, Req, F, E> MapErrServiceFuture<SF, Req, F, E>
where
    SF: ServiceFactory<Req>,
    F: Fn(SF::Error) -> E,
{
    fn new(fut: SF::Future, mapper: F) -> Self {
        MapErrServiceFuture { fut, mapper }
    }
}

impl<SF, Req, F, E> Future for MapErrServiceFuture<SF, Req, F, E>
where
    SF: ServiceFactory<Req>,
    F: Fn(SF::Error) -> E + Clone,
{
    type Output = Result<MapErr<SF::Service, Req, F, E>, SF::InitError>;

    fn poll(self: Pin<&mut Self>, cx: &mut Context<'_>) -> Poll<Self::Output> {
        let this = self.project();
        if let Poll::Ready(svc) = this.fut.poll(cx)? {
            Poll::Ready(Ok(MapErr::new(svc, this.mapper.clone())))
        } else {
            Poll::Pending
        }
    }
}

#[cfg(test)]
mod tests {
    use futures_util::future::lazy;

    use super::*;
    use crate::{
        err, ok, IntoServiceFactory, Ready, Service, ServiceExt, ServiceFactory,
        ServiceFactoryExt,
    };

    struct Srv;

    impl Service<()> for Srv {
        type Response = ();
        type Error = ();
        type Future = Ready<Result<(), ()>>;

        fn poll_ready(&self, _: &mut Context<'_>) -> Poll<Result<(), Self::Error>> {
            Poll::Ready(Err(()))
        }

        fn call(&self, _: ()) -> Self::Future {
            err(())
        }
    }

    #[actix_rt::test]
    async fn test_poll_ready() {
        let srv = Srv.map_err(|_| "error");
        let res = lazy(|cx| srv.poll_ready(cx)).await;
        assert_eq!(res, Poll::Ready(Err("error")));
    }

    #[actix_rt::test]
    async fn test_call() {
        let srv = Srv.map_err(|_| "error");
        let res = srv.call(()).await;
        assert!(res.is_err());
        assert_eq!(res.err().unwrap(), "error");
    }

    #[actix_rt::test]
    async fn test_new_service() {
        let new_srv = (|| ok::<_, ()>(Srv)).into_factory().map_err(|_| "error");
        let srv = new_srv.new_service(&()).await.unwrap();
        let res = srv.call(()).await;
        assert!(res.is_err());
        assert_eq!(res.err().unwrap(), "error");
    }
}<|MERGE_RESOLUTION|>--- conflicted
+++ resolved
@@ -14,13 +14,8 @@
 /// This is created by the `ServiceExt::map_err` method.
 pub struct MapErr<S, Req, F, E> {
     service: S,
-<<<<<<< HEAD
-    f: F,
+    mapper: F,
     _t: PhantomData<fn(Req) -> E>,
-=======
-    mapper: F,
-    _t: PhantomData<(E, Req)>,
->>>>>>> 183bcf6a
 }
 
 impl<S, Req, F, E> MapErr<S, Req, F, E> {
