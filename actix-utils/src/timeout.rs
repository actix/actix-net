//! Service that applies a timeout to requests.
//!
//! If the response does not complete within the specified timeout, the response
//! will be aborted.
use core::future::Future;
use core::marker::PhantomData;
use core::pin::Pin;
use core::task::{Context, Poll};
use core::{fmt, time};

use actix_rt::time::{sleep, Sleep};
use actix_service::{IntoService, Service, Transform};

/// Applies a timeout to requests.
#[derive(Debug)]
pub struct Timeout<E = ()> {
    timeout: time::Duration,
    _t: PhantomData<E>,
}

/// Timeout error
pub enum TimeoutError<E> {
    /// Service error
    Service(E),
    /// Service call timeout
    Timeout,
}

impl<E> From<E> for TimeoutError<E> {
    fn from(err: E) -> Self {
        TimeoutError::Service(err)
    }
}

impl<E: fmt::Debug> fmt::Debug for TimeoutError<E> {
    fn fmt(&self, f: &mut fmt::Formatter<'_>) -> fmt::Result {
        match self {
            TimeoutError::Service(e) => write!(f, "TimeoutError::Service({:?})", e),
            TimeoutError::Timeout => write!(f, "TimeoutError::Timeout"),
        }
    }
}

impl<E: fmt::Display> fmt::Display for TimeoutError<E> {
    fn fmt(&self, f: &mut fmt::Formatter<'_>) -> fmt::Result {
        match self {
            TimeoutError::Service(e) => e.fmt(f),
            TimeoutError::Timeout => write!(f, "Service call timeout"),
        }
    }
}

impl<E: PartialEq> PartialEq for TimeoutError<E> {
    fn eq(&self, other: &TimeoutError<E>) -> bool {
        match self {
            TimeoutError::Service(e1) => match other {
                TimeoutError::Service(e2) => e1 == e2,
                TimeoutError::Timeout => false,
            },
            TimeoutError::Timeout => matches!(other, TimeoutError::Timeout),
        }
    }
}

impl<E> Timeout<E> {
    pub fn new(timeout: time::Duration) -> Self {
        Timeout {
            timeout,
            _t: PhantomData,
        }
    }
}

impl<E> Clone for Timeout<E> {
    fn clone(&self) -> Self {
        Timeout::new(self.timeout)
    }
}

impl<S, E> Transform<S> for Timeout<E>
where
    S: Service,
{
    type Request = S::Request;
    type Response = S::Response;
    type Error = TimeoutError<S::Error>;
    type Transform = TimeoutService<S>;
    type InitError = E;
<<<<<<< HEAD
    type Future = Ready<Result<Self::Transform, Self::InitError>>;
=======
    type Future = TimeoutFuture<Self::Transform, Self::InitError>;
>>>>>>> 518bf3f6

    fn new_transform(&self, service: S) -> Self::Future {
        let service = TimeoutService {
            service,
            timeout: self.timeout,
        };

        TimeoutFuture {
            service: Some(service),
            _err: PhantomData,
        }
    }
}

pub struct TimeoutFuture<T, E> {
    service: Option<T>,
    _err: PhantomData<E>,
}

impl<T, E> Unpin for TimeoutFuture<T, E> {}

impl<T, E> Future for TimeoutFuture<T, E> {
    type Output = Result<T, E>;

    fn poll(self: Pin<&mut Self>, _: &mut Context<'_>) -> Poll<Self::Output> {
        Poll::Ready(Ok(self.get_mut().service.take().unwrap()))
    }
}

/// Applies a timeout to requests.
#[derive(Debug, Clone)]
pub struct TimeoutService<S> {
    service: S,
    timeout: time::Duration,
}

impl<S> TimeoutService<S>
where
    S: Service,
{
    pub fn new<U>(timeout: time::Duration, service: U) -> Self
    where
        U: IntoService<S>,
    {
        TimeoutService {
            timeout,
            service: service.into_service(),
        }
    }
}

impl<S> Service for TimeoutService<S>
where
    S: Service,
{
    type Request = S::Request;
    type Response = S::Response;
    type Error = TimeoutError<S::Error>;
    type Future = TimeoutServiceResponse<S>;

    fn poll_ready(&mut self, cx: &mut Context<'_>) -> Poll<Result<(), Self::Error>> {
        self.service.poll_ready(cx).map_err(TimeoutError::Service)
    }

    fn call(&mut self, request: S::Request) -> Self::Future {
        TimeoutServiceResponse {
            fut: self.service.call(request),
            sleep: sleep(self.timeout),
        }
    }
}

<<<<<<< HEAD
/// `TimeoutService` response future
#[pin_project::pin_project]
#[derive(Debug)]
pub struct TimeoutServiceResponse<T: Service> {
    #[pin]
    fut: T::Future,
    #[pin]
    sleep: Sleep,
=======
pin_project_lite::pin_project! {
    /// `TimeoutService` response future
    #[derive(Debug)]
    pub struct TimeoutServiceResponse<T: Service> {
        #[pin]
        fut: T::Future,
        sleep: Delay,
    }
>>>>>>> 518bf3f6
}

impl<T> Future for TimeoutServiceResponse<T>
where
    T: Service,
{
    type Output = Result<T::Response, TimeoutError<T::Error>>;

    fn poll(self: Pin<&mut Self>, cx: &mut Context<'_>) -> Poll<Self::Output> {
        let this = self.project();

        // First, try polling the future
        if let Poll::Ready(res) = this.fut.poll(cx) {
            return match res {
                Ok(v) => Poll::Ready(Ok(v)),
                Err(e) => Poll::Ready(Err(TimeoutError::Service(e))),
            };
        }

        // Now check the sleep
<<<<<<< HEAD
        match this.sleep.poll(cx) {
            Poll::Pending => Poll::Pending,
            Poll::Ready(_) => Poll::Ready(Err(TimeoutError::Timeout)),
        }
=======
        Pin::new(this.sleep)
            .poll(cx)
            .map(|_| Err(TimeoutError::Timeout))
>>>>>>> 518bf3f6
    }
}

#[cfg(test)]
mod tests {
    use std::task::{Context, Poll};
    use std::time::Duration;

    use super::*;
    use actix_service::{apply, fn_factory, Service, ServiceFactory};
    use futures_util::future::{ok, FutureExt, LocalBoxFuture};

    struct SleepService(Duration);

    impl Service for SleepService {
        type Request = ();
        type Response = ();
        type Error = ();
        type Future = LocalBoxFuture<'static, Result<(), ()>>;

        fn poll_ready(&mut self, _: &mut Context<'_>) -> Poll<Result<(), Self::Error>> {
            Poll::Ready(Ok(()))
        }

        fn call(&mut self, _: ()) -> Self::Future {
            actix_rt::time::sleep(self.0)
                .then(|_| ok::<_, ()>(()))
                .boxed_local()
        }
    }

    #[actix_rt::test]
    async fn test_success() {
        let resolution = Duration::from_millis(100);
        let wait_time = Duration::from_millis(50);

        let mut timeout = TimeoutService::new(resolution, SleepService(wait_time));
        assert_eq!(timeout.call(()).await, Ok(()));
    }

    #[actix_rt::test]
    async fn test_timeout() {
        let resolution = Duration::from_millis(100);
        let wait_time = Duration::from_millis(500);

        let mut timeout = TimeoutService::new(resolution, SleepService(wait_time));
        assert_eq!(timeout.call(()).await, Err(TimeoutError::Timeout));
    }

    #[actix_rt::test]
    async fn test_timeout_new_service() {
        let resolution = Duration::from_millis(100);
        let wait_time = Duration::from_millis(500);

        let timeout = apply(
            Timeout::new(resolution),
            fn_factory(|| ok::<_, ()>(SleepService(wait_time))),
        );
        let mut srv = timeout.new_service(&()).await.unwrap();

        assert_eq!(srv.call(()).await, Err(TimeoutError::Timeout));
    }
}<|MERGE_RESOLUTION|>--- conflicted
+++ resolved
@@ -86,11 +86,7 @@
     type Error = TimeoutError<S::Error>;
     type Transform = TimeoutService<S>;
     type InitError = E;
-<<<<<<< HEAD
-    type Future = Ready<Result<Self::Transform, Self::InitError>>;
-=======
     type Future = TimeoutFuture<Self::Transform, Self::InitError>;
->>>>>>> 518bf3f6
 
     fn new_transform(&self, service: S) -> Self::Future {
         let service = TimeoutService {
@@ -163,25 +159,15 @@
     }
 }
 
-<<<<<<< HEAD
-/// `TimeoutService` response future
-#[pin_project::pin_project]
-#[derive(Debug)]
-pub struct TimeoutServiceResponse<T: Service> {
-    #[pin]
-    fut: T::Future,
-    #[pin]
-    sleep: Sleep,
-=======
 pin_project_lite::pin_project! {
     /// `TimeoutService` response future
     #[derive(Debug)]
     pub struct TimeoutServiceResponse<T: Service> {
         #[pin]
         fut: T::Future,
-        sleep: Delay,
-    }
->>>>>>> 518bf3f6
+        #[pin]
+        sleep: Sleep,
+    }
 }
 
 impl<T> Future for TimeoutServiceResponse<T>
@@ -202,16 +188,7 @@
         }
 
         // Now check the sleep
-<<<<<<< HEAD
-        match this.sleep.poll(cx) {
-            Poll::Pending => Poll::Pending,
-            Poll::Ready(_) => Poll::Ready(Err(TimeoutError::Timeout)),
-        }
-=======
-        Pin::new(this.sleep)
-            .poll(cx)
-            .map(|_| Err(TimeoutError::Timeout))
->>>>>>> 518bf3f6
+        this.sleep.poll(cx).map(|_| Err(TimeoutError::Timeout))
     }
 }
 
