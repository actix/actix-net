--- conflicted
+++ resolved
@@ -1,15 +1,11 @@
 # Changes
 
 ## Unreleased - 2020-xx-xx
-<<<<<<< HEAD
-* Upgrade `pin-project` to `1.0`.
 * Update `bytes` dependency to `1`.
-=======
 * Use `pin-project-lite` to replace `pin-project`. [#229]
 * Remove `condition`,`either`,`inflight`,`keepalive`,`oneshot`,`order`,`stream` and `time` mods. [#229]
 
 [#229]: https://github.com/actix/actix-net/pull/229
->>>>>>> upstream/master
 
 ## 2.0.0 - 2020-08-23
 * No changes from beta 1.
