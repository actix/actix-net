name: CI (Linux)

on:
  pull_request:
    types: [opened, synchronize, reopened]
  push:
    branches:
      - master
      - '1.0'

jobs:
  build_and_test:
    strategy:
      fail-fast: false
      matrix:
        version:
<<<<<<< HEAD
          - 1.44.0
=======
          - 1.46.0
>>>>>>> 33c9aa69
          - stable
          - nightly

    name: ${{ matrix.version }} - x86_64-unknown-linux-gnu
    runs-on: ubuntu-latest

    steps:
      - uses: actions/checkout@v2

      - name: Install ${{ matrix.version }}
        uses: actions-rs/toolchain@v1
        with:
          toolchain: ${{ matrix.version }}-x86_64-unknown-linux-gnu
          profile: minimal
          override: true

      - name: Generate Cargo.lock
        uses: actions-rs/cargo@v1
        with:
          command: generate-lockfile
      - name: Cache cargo dirs
        uses: actions/cache@v2
        with:
          path:
            ~/.cargo/registry
            ~/.cargo/git
            ~/.cargo/bin
          key: ${{ matrix.version }}-x86_64-unknown-linux-gnu-cargo-trimmed-${{ hashFiles('**/Cargo.lock') }}
      - name: Cache cargo build
        uses: actions/cache@v2
        with:
          path: target
          key: ${{ matrix.version }}-x86_64-unknown-linux-gnu-cargo-build-trimmed-${{ hashFiles('**/Cargo.lock') }}

      - name: check build
        uses: actions-rs/cargo@v1
        with:
          command: check
          args: --workspace --bins --examples --tests

      - name: tests
        uses: actions-rs/cargo@v1
        timeout-minutes: 40
        with:
          command: test
          args: --workspace --exclude=actix-tls --no-fail-fast -- --nocapture

      - name: Generate coverage file
        if: matrix.version == 'stable' && (github.ref == 'refs/heads/master' || github.event_name == 'pull_request')
        run: |
          cargo install cargo-tarpaulin
          cargo tarpaulin --out Xml --workspace

      - name: Upload to Codecov
        if: matrix.version == 'stable' && (github.ref == 'refs/heads/master' || github.event_name == 'pull_request')
        uses: codecov/codecov-action@v1
        with:
          file: cobertura.xml

      - name: Clear the cargo caches
        run: |
          rustup update stable
          rustup override set stable
          cargo install cargo-cache --no-default-features --features ci-autoclean
          cargo-cache<|MERGE_RESOLUTION|>--- conflicted
+++ resolved
@@ -14,11 +14,7 @@
       fail-fast: false
       matrix:
         version:
-<<<<<<< HEAD
-          - 1.44.0
-=======
           - 1.46.0
->>>>>>> 33c9aa69
           - stable
           - nightly
 
