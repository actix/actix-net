name: CI

on:
  pull_request: {}
  push: { branches: [master] }

permissions:
  contents: read

concurrency:
  group: ${{ github.workflow }}-${{ github.ref }}
  cancel-in-progress: true

jobs:
  build_and_test:
    strategy:
      fail-fast: false
      matrix:
        # prettier-ignore
        target:
          - { name: Linux, os: ubuntu-latest, triple: x86_64-unknown-linux-gnu }
          - { name: macOS, os: macos-latest, triple: x86_64-apple-darwin }
          - { name: Windows, os: windows-latest, triple: x86_64-pc-windows-msvc }
          - { name: Windows (MinGW), os: windows-latest, triple: x86_64-pc-windows-gnu }
          - { name: Windows (32-bit), os: windows-latest, triple: i686-pc-windows-msvc }
        version:
          - { name: msrv, version: 1.65.0 }
          - { name: stable, version: stable }

    name: ${{ matrix.target.name }} / ${{ matrix.version.name }}
    runs-on: ${{ matrix.target.os }}

    env: {}

    steps:
      - name: Setup Routing
        if: matrix.target.os == 'macos-latest'
        run: sudo ifconfig lo0 alias 127.0.0.3

      - uses: actions/checkout@v4

      - name: Free Disk Space
        if: matrix.target.os == 'ubuntu-latest'
        run: ./scripts/free-disk-space.sh

      - name: Install OpenSSL
        if: matrix.target.os == 'windows-latest'
        run: choco install openssl -y --forcex64 --no-progress
      - name: Set OpenSSL dir in env
        if: matrix.target.os == 'windows-latest'
        run: |
          echo 'OPENSSL_DIR=C:\Program Files\OpenSSL-Win64' | Out-File -FilePath $env:GITHUB_ENV -Append
          echo 'OPENSSL_DIR=C:\Program Files\OpenSSL' | Out-File -FilePath $env:GITHUB_ENV -Append

<<<<<<< HEAD
      - name: Install Rust (${{ matrix.version.name }})
        uses: actions-rust-lang/setup-rust-toolchain@v1
=======
      - name: Install Rust (${{ matrix.version }})
        uses: actions-rust-lang/setup-rust-toolchain@v1.5.0
>>>>>>> 580af3de
        with:
          toolchain: ${{ matrix.version.version }}

      - uses: taiki-e/install-action@v2.21.2
        with:
          tool: cargo-hack

      - name: Generate Cargo.lock
        run: cargo generate-lockfile

      - name: workaround MSRV issues
        if: matrix.version.name == 'msrv'
        run: |
          cargo update -p=time --precise=0.3.16
          cargo update -p=clap --precise=4.3.24
          cargo update -p=clap_lex --precise=0.5.0
          cargo update -p=anstyle --precise=1.0.2

      - name: check lib
        if: >
          matrix.target.os != 'ubuntu-latest'
          && matrix.target.triple != 'x86_64-pc-windows-gnu'
        run: cargo ci-check-lib
      - name: check lib
        if: matrix.target.os == 'ubuntu-latest'
        run: cargo ci-check-lib-linux
      - name: check lib
        if: matrix.target.triple == 'x86_64-pc-windows-gnu'
        run: cargo ci-check-min

      - name: check full
        # TODO: compile OpenSSL and run tests on MinGW
        if: >
          matrix.target.os != 'ubuntu-latest'
          && matrix.target.triple != 'x86_64-pc-windows-gnu'
        run: cargo ci-check
      - name: check all
        if: matrix.target.os == 'ubuntu-latest'
        run: cargo ci-check-linux

      - name: tests
        if: matrix.target.os == 'macos-latest'
        run: cargo ci-test
      - name: tests
        if: >
          matrix.target.os == 'windows-latest'
          && matrix.target.triple != 'x86_64-pc-windows-gnu'
        run: cargo ci-test-win
      - name: tests
        if: matrix.target.os == 'ubuntu-latest'
        run: >-
          sudo bash -c "
          ulimit -Sl 512
          && ulimit -Hl 512
          && PATH=$PATH:/usr/share/rust/.cargo/bin
          && RUSTUP_TOOLCHAIN=${{ matrix.version.version }} cargo ci-test-rustls-020
          && RUSTUP_TOOLCHAIN=${{ matrix.version.version }} cargo ci-test-rustls-021
          && RUSTUP_TOOLCHAIN=${{ matrix.version.version }} cargo ci-test-linux
          "

      - name: Clear the cargo caches
        run: |
          cargo install cargo-cache --version 0.6.2 --no-default-features --features ci-autoclean
          cargo-cache

  rustdoc:
    name: rustdoc
    runs-on: ubuntu-latest

    steps:
      - uses: actions/checkout@v4

      - name: Install Rust (nightly)
        uses: actions-rust-lang/setup-rust-toolchain@v1.5.0
        with:
          toolchain: nightly

      - name: doc tests io-uring
        run: |
          sudo bash -c "ulimit -Sl 512 && ulimit -Hl 512 && PATH=$PATH:/usr/share/rust/.cargo/bin && RUSTUP_TOOLCHAIN=nightly cargo ci-doctest"<|MERGE_RESOLUTION|>--- conflicted
+++ resolved
@@ -52,13 +52,8 @@
           echo 'OPENSSL_DIR=C:\Program Files\OpenSSL-Win64' | Out-File -FilePath $env:GITHUB_ENV -Append
           echo 'OPENSSL_DIR=C:\Program Files\OpenSSL' | Out-File -FilePath $env:GITHUB_ENV -Append
 
-<<<<<<< HEAD
       - name: Install Rust (${{ matrix.version.name }})
-        uses: actions-rust-lang/setup-rust-toolchain@v1
-=======
-      - name: Install Rust (${{ matrix.version }})
         uses: actions-rust-lang/setup-rust-toolchain@v1.5.0
->>>>>>> 580af3de
         with:
           toolchain: ${{ matrix.version.version }}
 
