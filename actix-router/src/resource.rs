use std::cmp::min;
use std::collections::HashMap;
use std::hash::{Hash, Hasher};
use std::mem;

use regex::{escape, Regex, RegexSet};

use crate::path::{Path, PathItem};
use crate::{IntoPattern, Resource, ResourcePath};

const MAX_DYNAMIC_SEGMENTS: usize = 16;

/// Regex flags to allow '.' in regex to match '\n'
///
/// See the docs under: https://docs.rs/regex/1.5.4/regex/#grouping-and-flags
const REGEX_FLAGS: &str = "(?s-m)";

/// ResourceDef describes an entry in resources table
///
/// Resource definition can contain only 16 dynamic segments
#[derive(Clone, Debug)]
pub struct ResourceDef {
    id: u16,
    tp: PatternType,
    name: String,
    pattern: String,
    elements: Option<Vec<PatternElement>>,
}

#[derive(Debug, Clone, PartialEq)]
enum PatternElement {
    Const(String),
    Var(String),
}

#[derive(Clone, Debug)]
#[allow(clippy::large_enum_variant)]
enum PatternType {
    Static(String),
    Prefix(String),
    Dynamic(Regex, Vec<&'static str>),
    DynamicSet(RegexSet, Vec<(Regex, Vec<&'static str>)>),
}

impl ResourceDef {
    /// Parse path pattern and create new `Pattern` instance.
    ///
    /// Panics if path pattern is malformed.
    pub fn new<T: IntoPattern>(path: T) -> Self {
        if path.is_single() {
            let patterns = path.patterns();
            ResourceDef::with_prefix(&patterns[0], false)
        } else {
            let set = path.patterns();
            let mut data = Vec::new();
            let mut re_set = Vec::new();

            for path in set {
                let (pattern, _, _) = ResourceDef::parse(&path, false);

                let re = match Regex::new(&pattern) {
                    Ok(re) => re,
                    Err(err) => panic!("Wrong path pattern: \"{}\" {}", path, err),
                };
                // actix creates one router per thread
                let names: Vec<_> = re
                    .capture_names()
                    .filter_map(|name| {
                        name.map(|name| Box::leak(Box::new(name.to_owned())).as_str())
                    })
                    .collect();
                data.push((re, names));
                re_set.push(pattern);
            }

            ResourceDef {
                id: 0,
                tp: PatternType::DynamicSet(RegexSet::new(re_set).unwrap(), data),
                elements: None,
                name: String::new(),
                pattern: "".to_owned(),
            }
        }
    }

    /// Parse path pattern and create new `Pattern` instance.
    ///
    /// Use `prefix` type instead of `static`.
    ///
    /// Panics if path regex pattern is malformed.
    pub fn prefix(path: &str) -> Self {
        ResourceDef::with_prefix(path, true)
    }

    /// Parse path pattern and create new `Pattern` instance.
    /// Inserts `/` to begging of the pattern.
    ///
    ///
    /// Use `prefix` type instead of `static`.
    ///
    /// Panics if path regex pattern is malformed.
    pub fn root_prefix(path: &str) -> Self {
        ResourceDef::with_prefix(&insert_slash(path), true)
    }

    /// Resource id
    pub fn id(&self) -> u16 {
        self.id
    }

    /// Set resource id
    pub fn set_id(&mut self, id: u16) {
        self.id = id;
    }

    /// Parse path pattern and create new `Pattern` instance with custom prefix
    fn with_prefix(path: &str, for_prefix: bool) -> Self {
        let path = path.to_owned();
        let (pattern, elements, is_dynamic) = ResourceDef::parse(&path, for_prefix);

        let tp = if is_dynamic {
            let re = match Regex::new(&pattern) {
                Ok(re) => re,
                Err(err) => panic!("Wrong path pattern: \"{}\" {}", path, err),
            };
            // actix creates one router per thread
            let names = re
                .capture_names()
                .filter_map(|name| {
                    name.map(|name| Box::leak(Box::new(name.to_owned())).as_str())
                })
                .collect();
            PatternType::Dynamic(re, names)
        } else if for_prefix {
            PatternType::Prefix(pattern)
        } else {
            PatternType::Static(pattern)
        };

        ResourceDef {
            tp,
            elements: Some(elements),
            id: 0,
            name: String::new(),
            pattern: path,
        }
    }

    /// Resource pattern name
    pub fn name(&self) -> &str {
        &self.name
    }

    /// Mutable reference to a name of a resource definition.
    pub fn name_mut(&mut self) -> &mut String {
        &mut self.name
    }

    /// Path pattern of the resource
    pub fn pattern(&self) -> &str {
        &self.pattern
    }

    /// Check if path matches this pattern.
    #[inline]
    pub fn is_match(&self, path: &str) -> bool {
        match self.tp {
            PatternType::Static(ref s) => s == path,
            PatternType::Prefix(ref s) => path.starts_with(s),
            PatternType::Dynamic(ref re, _) => re.is_match(path),
            PatternType::DynamicSet(ref re, _) => re.is_match(path),
        }
    }

    /// Is prefix path a match against this resource.
    pub fn is_prefix_match(&self, path: &str) -> Option<usize> {
        let p_len = path.len();
        let path = if path.is_empty() { "/" } else { path };

        match self.tp {
            PatternType::Static(ref s) => {
                if s == path {
                    Some(p_len)
                } else {
                    None
                }
            }
            PatternType::Dynamic(ref re, _) => re.find(path).map(|m| m.end()),
            PatternType::Prefix(ref s) => {
                let len = if path == s {
                    s.len()
                } else if path.starts_with(s)
                    && (s.ends_with('/') || path.split_at(s.len()).1.starts_with('/'))
                {
                    if s.ends_with('/') {
                        s.len() - 1
                    } else {
                        s.len()
                    }
                } else {
                    return None;
                };
                Some(min(p_len, len))
            }
            PatternType::DynamicSet(ref re, ref params) => {
                let idx = re.matches(path).into_iter().next()?;
                let (ref pattern, _) = params[idx];
                pattern.find(path).map(|m| m.end())
            }
        }
    }

    /// Is the given path and parameters a match against this pattern.
    pub fn match_path<T: ResourcePath>(&self, path: &mut Path<T>) -> bool {
<<<<<<< HEAD
        match self.tp {
            PatternType::Static(ref s) => {
                if s == path.path() {
                    path.skip(path.path().len() as u16);
                    true
                } else {
                    false
                }
            }
            PatternType::Prefix(ref s) => {
                let r_path = path.path();
                let len = if s == r_path {
                    s.len()
                } else if r_path.starts_with(s)
                    && (s.ends_with('/') || r_path.split_at(s.len()).1.starts_with('/'))
                {
                    if s.ends_with('/') {
                        s.len() - 1
                    } else {
                        s.len()
                    }
                } else {
                    return false;
                };
                let r_path_len = r_path.len();
                path.skip(min(r_path_len, len) as u16);
                true
            }
            PatternType::Dynamic(ref re, ref names, len) => {
                let mut pos = 0;
                let mut segments: [PathItem; MAX_DYNAMIC_SEGMENTS] = Default::default();

                if let Some(captures) = re.captures(path.path()) {
                    for (no, name) in names.iter().enumerate() {
                        if let Some(m) = captures.name(&name) {
                            pos = m.end();
                            segments[no] = PathItem::Segment(m.start() as u16, m.end() as u16);
                        } else {
                            log::error!(
                                "Dynamic path match but not all segments found: {}",
                                name
                            );
                            return false;
                        }
                    }
                } else {
                    return false;
                }
                for i in 0..names.len() {
                    path.add(names[i], mem::take(&mut segments[i]));
                }
                path.skip((pos + len) as u16);
                true
            }
            PatternType::DynamicSet(ref re, ref params) => {
                if let Some(idx) = re.matches(path.path()).into_iter().next() {
                    let (ref pattern, ref names, len) = params[idx];
                    let mut pos = 0;
                    let mut segments: [PathItem; MAX_DYNAMIC_SEGMENTS] = Default::default();

                    if let Some(captures) = pattern.captures(path.path()) {
                        for (no, name) in names.iter().enumerate() {
                            if let Some(m) = captures.name(&name) {
                                pos = m.end();
                                segments[no] =
                                    PathItem::Segment(m.start() as u16, m.end() as u16);
                            } else {
                                log::error!(
                                    "Dynamic path match but not all segments found: {}",
                                    name
                                );
                                return false;
                            }
                        }
                    } else {
                        return false;
                    }
                    for i in 0..names.len() {
                        path.add(names[i], mem::take(&mut segments[i]));
                    }
                    path.skip((pos + len) as u16);
                    true
                } else {
                    false
                }
            }
        }
=======
        self.match_path_checked(path, &|_, _| true, &Some(()))
>>>>>>> dcea0091
    }

    /// Is the given path and parameters a match against this pattern?
    pub fn match_path_checked<R, T, F, U>(
        &self,
        res: &mut R,
        check: &F,
        user_data: &Option<U>,
    ) -> bool
    where
        T: ResourcePath,
        R: Resource<T>,
        F: Fn(&R, &Option<U>) -> bool,
    {
        let mut segments: [PathItem; MAX_DYNAMIC_SEGMENTS] = Default::default();
        let path = res.resource_path();

        let (matched_len, matched_vars) = match self.tp {
            PatternType::Static(ref s) => {
<<<<<<< HEAD
                if s == res.resource_path().path() && check(res, user_data) {
                    let path = res.resource_path();
                    path.skip(path.path().len() as u16);
                    true
                } else {
                    false
=======
                if s != path.path() {
                    return false;
>>>>>>> dcea0091
                }
                (path.len(), None)
            }
            PatternType::Prefix(ref s) => {
                let len = {
                    let r_path = path.path();
                    if s == r_path {
                        s.len()
                    } else if r_path.starts_with(s)
                        && (s.ends_with('/') || r_path.split_at(s.len()).1.starts_with('/'))
                    {
                        if s.ends_with('/') {
                            s.len() - 1
                        } else {
                            s.len()
                        }
                    } else {
                        return false;
                    }
                };
                (min(path.len(), len), None)
            }
            PatternType::Dynamic(ref re, ref names) => {
                let captures = match re.captures(path.path()) {
                    Some(captures) => captures,
                    _ => return false,
                };
                for (no, name) in names.iter().enumerate() {
                    if let Some(m) = captures.name(&name) {
                        segments[no] = PathItem::Segment(m.start() as u16, m.end() as u16);
                    } else {
                        log::error!("Dynamic path match but not all segments found: {}", name);
                        return false;
                    }
                }
                (captures[0].len(), Some(names))
            }
            PatternType::DynamicSet(ref re, ref params) => {
                let path = path.path();
                let (pattern, names) = match re.matches(path).into_iter().next() {
                    Some(idx) => &params[idx],
                    _ => return false,
                };
                let captures = match pattern.captures(path.path()) {
                    Some(captures) => captures,
                    _ => return false,
                };
                for (no, name) in names.iter().enumerate() {
                    if let Some(m) = captures.name(&name) {
                        segments[no] = PathItem::Segment(m.start() as u16, m.end() as u16);
                    } else {
                        log::error!("Dynamic path match but not all segments found: {}", name);
                        return false;
                    }
                }
                (captures[0].len(), Some(names))
            }
        };

        if !check(res, user_data) {
            return false;
        }

        // Modify `path` to skip matched part and store matched segments
        let path = res.resource_path();
        if let Some(vars) = matched_vars {
            for i in 0..vars.len() {
                path.add(vars[i], mem::take(&mut segments[i]));
            }
        }
        path.skip(matched_len as u16);

        true
    }

    /// Build resource path with a closure that maps variable elements' names to values.
    fn build_resource_path<F, I>(&self, path: &mut String, mut vars: F) -> bool
    where
        F: FnMut(&str) -> Option<I>,
        I: AsRef<str>,
    {
        for el in match self.elements {
            Some(ref elements) => elements,
            None => return false,
        } {
            match *el {
                PatternElement::Const(ref val) => path.push_str(val),
                PatternElement::Var(ref name) => match vars(name) {
                    Some(val) => path.push_str(val.as_ref()),
                    _ => return false,
                },
            }
        }
        true
    }

    /// Build resource path from elements. Returns `true` on success.
    pub fn resource_path<U, I>(&self, path: &mut String, elements: &mut U) -> bool
    where
        U: Iterator<Item = I>,
        I: AsRef<str>,
    {
        self.build_resource_path(path, |_| elements.next())
    }

    /// Build resource path from elements. Returns `true` on success.
    pub fn resource_path_named<K, V, S>(
        &self,
        path: &mut String,
        elements: &HashMap<K, V, S>,
    ) -> bool
    where
        K: std::borrow::Borrow<str> + Eq + Hash,
        V: AsRef<str>,
        S: std::hash::BuildHasher,
    {
        self.build_resource_path(path, |name| elements.get(name))
    }

    fn parse_param(pattern: &str) -> (PatternElement, String, &str, bool) {
        const DEFAULT_PATTERN: &str = "[^/]+";
        const DEFAULT_PATTERN_TAIL: &str = ".*";
        let mut params_nesting = 0usize;
        let close_idx = pattern
            .find(|c| match c {
                '{' => {
                    params_nesting += 1;
                    false
                }
                '}' => {
                    params_nesting -= 1;
                    params_nesting == 0
                }
                _ => false,
            })
            .expect("malformed dynamic segment");
        let (mut param, mut rem) = pattern.split_at(close_idx + 1);
        param = &param[1..param.len() - 1]; // Remove outer brackets
        let tail = rem == "*";

        let (name, pattern) = match param.find(':') {
            Some(idx) => {
                if tail {
                    panic!("Custom regex is not supported for remainder match");
                }
                let (name, pattern) = param.split_at(idx);
                (name, &pattern[1..])
            }
            None => (
                param,
                if tail {
                    rem = &rem[1..];
                    DEFAULT_PATTERN_TAIL
                } else {
                    DEFAULT_PATTERN
                },
            ),
        };
        (
            PatternElement::Var(name.to_string()),
            format!(r"(?P<{}>{})", &name, &pattern),
            rem,
            tail,
        )
    }

    fn parse(mut pattern: &str, mut for_prefix: bool) -> (String, Vec<PatternElement>, bool) {
        if pattern.find('{').is_none() {
            return if let Some(path) = pattern.strip_suffix('*') {
                let re = format!("{}^{}(.*)", REGEX_FLAGS, path);
                (re, vec![PatternElement::Const(String::from(path))], true)
            } else {
                (
                    String::from(pattern),
                    vec![PatternElement::Const(String::from(pattern))],
                    false,
                )
            };
        }

        let mut elements = Vec::new();
        let mut re = format!("{}^", REGEX_FLAGS);
        let mut dyn_elements = 0;

        while let Some(idx) = pattern.find('{') {
            let (prefix, rem) = pattern.split_at(idx);
            elements.push(PatternElement::Const(String::from(prefix)));
            re.push_str(&escape(prefix));
            let (param_pattern, re_part, rem, tail) = Self::parse_param(rem);
            if tail {
                for_prefix = true;
            }

            elements.push(param_pattern);
            re.push_str(&re_part);
            pattern = rem;
            dyn_elements += 1;
        }

        elements.push(PatternElement::Const(String::from(pattern)));
        re.push_str(&escape(pattern));

        if dyn_elements > MAX_DYNAMIC_SEGMENTS {
            panic!(
                "Only {} dynamic segments are allowed, provided: {}",
                MAX_DYNAMIC_SEGMENTS, dyn_elements
            );
        }

        if !for_prefix {
            re.push('$');
        }
        (re, elements, true)
    }
}

impl Eq for ResourceDef {}

impl PartialEq for ResourceDef {
    fn eq(&self, other: &ResourceDef) -> bool {
        self.pattern == other.pattern
    }
}

impl Hash for ResourceDef {
    fn hash<H: Hasher>(&self, state: &mut H) {
        self.pattern.hash(state);
    }
}

impl<'a> From<&'a str> for ResourceDef {
    fn from(path: &'a str) -> ResourceDef {
        ResourceDef::new(path)
    }
}

impl From<String> for ResourceDef {
    fn from(path: String) -> ResourceDef {
        ResourceDef::new(path)
    }
}

pub(crate) fn insert_slash(path: &str) -> String {
    let mut path = path.to_owned();
    if !path.is_empty() && !path.starts_with('/') {
        path.insert(0, '/');
    };
    path
}

#[cfg(test)]
mod tests {
    use super::*;

    #[test]
    fn test_parse_static() {
        let re = ResourceDef::new("/");
        assert!(re.is_match("/"));
        assert!(!re.is_match("/a"));

        let re = ResourceDef::new("/name");
        assert!(re.is_match("/name"));
        assert!(!re.is_match("/name1"));
        assert!(!re.is_match("/name/"));
        assert!(!re.is_match("/name~"));

        let mut path = Path::new("/name");
        assert!(re.match_path(&mut path));
        assert_eq!(path.unprocessed(), "");

        assert_eq!(re.is_prefix_match("/name"), Some(5));
        assert_eq!(re.is_prefix_match("/name1"), None);
        assert_eq!(re.is_prefix_match("/name/"), None);
        assert_eq!(re.is_prefix_match("/name~"), None);

        let re = ResourceDef::new("/name/");
        assert!(re.is_match("/name/"));
        assert!(!re.is_match("/name"));
        assert!(!re.is_match("/name/gs"));

        let re = ResourceDef::new("/user/profile");
        assert!(re.is_match("/user/profile"));
        assert!(!re.is_match("/user/profile/profile"));

        let mut path = Path::new("/user/profile");
        assert!(re.match_path(&mut path));
        assert_eq!(path.unprocessed(), "");
    }

    #[test]
    fn test_parse_param() {
        let re = ResourceDef::new("/user/{id}");
        assert!(re.is_match("/user/profile"));
        assert!(re.is_match("/user/2345"));
        assert!(!re.is_match("/user/2345/"));
        assert!(!re.is_match("/user/2345/sdg"));

        let mut path = Path::new("/user/profile");
        assert!(re.match_path(&mut path));
        assert_eq!(path.get("id").unwrap(), "profile");
        assert_eq!(path.unprocessed(), "");

        let mut path = Path::new("/user/1245125");
        assert!(re.match_path(&mut path));
        assert_eq!(path.get("id").unwrap(), "1245125");
        assert_eq!(path.unprocessed(), "");

        let re = ResourceDef::new("/v{version}/resource/{id}");
        assert!(re.is_match("/v1/resource/320120"));
        assert!(!re.is_match("/v/resource/1"));
        assert!(!re.is_match("/resource"));

        let mut path = Path::new("/v151/resource/adage32");
        assert!(re.match_path(&mut path));
        assert_eq!(path.get("version").unwrap(), "151");
        assert_eq!(path.get("id").unwrap(), "adage32");
        assert_eq!(path.unprocessed(), "");

        let re = ResourceDef::new("/{id:[[:digit:]]{6}}");
        assert!(re.is_match("/012345"));
        assert!(!re.is_match("/012"));
        assert!(!re.is_match("/01234567"));
        assert!(!re.is_match("/XXXXXX"));

        let mut path = Path::new("/012345");
        assert!(re.match_path(&mut path));
        assert_eq!(path.get("id").unwrap(), "012345");
        assert_eq!(path.unprocessed(), "");
    }

    #[allow(clippy::cognitive_complexity)]
    #[test]
    fn test_dynamic_set() {
        let re = ResourceDef::new(vec![
            "/user/{id}",
            "/v{version}/resource/{id}",
            "/{id:[[:digit:]]{6}}",
        ]);
        assert!(re.is_match("/user/profile"));
        assert!(re.is_match("/user/2345"));
        assert!(!re.is_match("/user/2345/"));
        assert!(!re.is_match("/user/2345/sdg"));

        let mut path = Path::new("/user/profile");
        assert!(re.match_path(&mut path));
        assert_eq!(path.get("id").unwrap(), "profile");
        assert_eq!(path.unprocessed(), "");

        let mut path = Path::new("/user/1245125");
        assert!(re.match_path(&mut path));
        assert_eq!(path.get("id").unwrap(), "1245125");
        assert_eq!(path.unprocessed(), "");

        assert!(re.is_match("/v1/resource/320120"));
        assert!(!re.is_match("/v/resource/1"));
        assert!(!re.is_match("/resource"));

        let mut path = Path::new("/v151/resource/adage32");
        assert!(re.match_path(&mut path));
        assert_eq!(path.get("version").unwrap(), "151");
        assert_eq!(path.get("id").unwrap(), "adage32");

        assert!(re.is_match("/012345"));
        assert!(!re.is_match("/012"));
        assert!(!re.is_match("/01234567"));
        assert!(!re.is_match("/XXXXXX"));

        let mut path = Path::new("/012345");
        assert!(re.match_path(&mut path));
        assert_eq!(path.get("id").unwrap(), "012345");

        let re = ResourceDef::new([
            "/user/{id}",
            "/v{version}/resource/{id}",
            "/{id:[[:digit:]]{6}}",
        ]);
        assert!(re.is_match("/user/profile"));
        assert!(re.is_match("/user/2345"));
        assert!(!re.is_match("/user/2345/"));
        assert!(!re.is_match("/user/2345/sdg"));

        let re = ResourceDef::new([
            "/user/{id}".to_string(),
            "/v{version}/resource/{id}".to_string(),
            "/{id:[[:digit:]]{6}}".to_string(),
        ]);
        assert!(re.is_match("/user/profile"));
        assert!(re.is_match("/user/2345"));
        assert!(!re.is_match("/user/2345/"));
        assert!(!re.is_match("/user/2345/sdg"));
    }

    #[test]
    fn test_parse_tail() {
        let re = ResourceDef::new("/user/-{id}*");

        let mut path = Path::new("/user/-profile");
        assert!(re.match_path(&mut path));
        assert_eq!(path.get("id").unwrap(), "profile");

        let mut path = Path::new("/user/-2345");
        assert!(re.match_path(&mut path));
        assert_eq!(path.get("id").unwrap(), "2345");

        let mut path = Path::new("/user/-2345/");
        assert!(re.match_path(&mut path));
        assert_eq!(path.get("id").unwrap(), "2345/");

        let mut path = Path::new("/user/-2345/sdg");
        assert!(re.match_path(&mut path));
        assert_eq!(path.get("id").unwrap(), "2345/sdg");
    }

    #[test]
    fn test_static_tail() {
        let re = ResourceDef::new("/user*");
        assert!(re.is_match("/user/profile"));
        assert!(re.is_match("/user/2345"));
        assert!(re.is_match("/user/2345/"));
        assert!(re.is_match("/user/2345/sdg"));

        let re = ResourceDef::new("/user/*");
        assert!(re.is_match("/user/profile"));
        assert!(re.is_match("/user/2345"));
        assert!(re.is_match("/user/2345/"));
        assert!(re.is_match("/user/2345/sdg"));
    }

    #[test]
    fn test_newline() {
        let re = ResourceDef::new("/user/a\nb");
        assert!(re.is_match("/user/a\nb"));
        assert!(!re.is_match("/user/a\nb/profile"));

        let re = ResourceDef::new("/a{x}b/test/a{y}b");
        let mut path = Path::new("/a\nb/test/a\nb");
        assert!(re.match_path(&mut path));
        assert_eq!(path.get("x").unwrap(), "\n");
        assert_eq!(path.get("y").unwrap(), "\n");

        let re = ResourceDef::new("/user/*");
        assert!(re.is_match("/user/a\nb/"));

        let re = ResourceDef::new("/user/{id}*");
        let mut path = Path::new("/user/a\nb/a\nb");
        assert!(re.match_path(&mut path));
        assert_eq!(path.get("id").unwrap(), "a\nb/a\nb");

        let re = ResourceDef::new("/user/{id:.*}");
        let mut path = Path::new("/user/a\nb/a\nb");
        assert!(re.match_path(&mut path));
        assert_eq!(path.get("id").unwrap(), "a\nb/a\nb");
    }

    #[cfg(feature = "http")]
    #[test]
    fn test_parse_urlencoded_param() {
        use std::convert::TryFrom;

        let re = ResourceDef::new("/user/{id}/test");

        let mut path = Path::new("/user/2345/test");
        assert!(re.match_path(&mut path));
        assert_eq!(path.get("id").unwrap(), "2345");

        let mut path = Path::new("/user/qwe%25/test");
        assert!(re.match_path(&mut path));
        assert_eq!(path.get("id").unwrap(), "qwe%25");

        let uri = http::Uri::try_from("/user/qwe%25/test").unwrap();
        let mut path = Path::new(uri);
        assert!(re.match_path(&mut path));
        assert_eq!(path.get("id").unwrap(), "qwe%25");
    }

    #[test]
    fn test_resource_prefix() {
        let re = ResourceDef::prefix("/name");
        assert!(re.is_match("/name"));
        assert!(re.is_match("/name/"));
        assert!(re.is_match("/name/test/test"));
        assert!(re.is_match("/name1"));
        assert!(re.is_match("/name~"));

        let mut path = Path::new("/name");
        assert!(re.match_path(&mut path));
        assert_eq!(path.unprocessed(), "");

        let mut path = Path::new("/name/test");
        assert!(re.match_path(&mut path));
        assert_eq!(path.unprocessed(), "/test");

        assert_eq!(re.is_prefix_match("/name"), Some(5));
        assert_eq!(re.is_prefix_match("/name/"), Some(5));
        assert_eq!(re.is_prefix_match("/name/test/test"), Some(5));
        assert_eq!(re.is_prefix_match("/name1"), None);
        assert_eq!(re.is_prefix_match("/name~"), None);

        let re = ResourceDef::prefix("/name/");
        assert!(re.is_match("/name/"));
        assert!(re.is_match("/name/gs"));
        assert!(!re.is_match("/name"));

        let re = ResourceDef::root_prefix("name/");
        assert!(re.is_match("/name/"));
        assert!(re.is_match("/name/gs"));
        assert!(!re.is_match("/name"));

        let mut path = Path::new("/name/gs");
        assert!(re.match_path(&mut path));
        assert_eq!(path.unprocessed(), "/gs");
    }

    #[test]
    fn test_resource_prefix_dynamic() {
        let re = ResourceDef::prefix("/{name}/");
        assert!(re.is_match("/name/"));
        assert!(re.is_match("/name/gs"));
        assert!(!re.is_match("/name"));

        assert_eq!(re.is_prefix_match("/name/"), Some(6));
        assert_eq!(re.is_prefix_match("/name/gs"), Some(6));
        assert_eq!(re.is_prefix_match("/name"), None);

        let mut path = Path::new("/test2/");
        assert!(re.match_path(&mut path));
        assert_eq!(&path["name"], "test2");
        assert_eq!(&path[0], "test2");
        assert_eq!(path.unprocessed(), "");

        let mut path = Path::new("/test2/subpath1/subpath2/index.html");
        assert!(re.match_path(&mut path));
        assert_eq!(&path["name"], "test2");
        assert_eq!(&path[0], "test2");
        assert_eq!(path.unprocessed(), "subpath1/subpath2/index.html");
    }

    #[test]
    fn test_resource_path() {
        let mut s = String::new();
        let resource = ResourceDef::new("/user/{item1}/test");
        assert!(resource.resource_path(&mut s, &mut (&["user1"]).iter()));
        assert_eq!(s, "/user/user1/test");

        let mut s = String::new();
        let resource = ResourceDef::new("/user/{item1}/{item2}/test");
        assert!(resource.resource_path(&mut s, &mut (&["item", "item2"]).iter()));
        assert_eq!(s, "/user/item/item2/test");

        let mut s = String::new();
        let resource = ResourceDef::new("/user/{item1}/{item2}");
        assert!(resource.resource_path(&mut s, &mut (&["item", "item2"]).iter()));
        assert_eq!(s, "/user/item/item2");

        let mut s = String::new();
        let resource = ResourceDef::new("/user/{item1}/{item2}/");
        assert!(resource.resource_path(&mut s, &mut (&["item", "item2"]).iter()));
        assert_eq!(s, "/user/item/item2/");

        let mut s = String::new();
        assert!(!resource.resource_path(&mut s, &mut (&["item"]).iter()));

        let mut s = String::new();
        assert!(resource.resource_path(&mut s, &mut (&["item", "item2"]).iter()));
        assert_eq!(s, "/user/item/item2/");
        assert!(!resource.resource_path(&mut s, &mut (&["item"]).iter()));

        let mut s = String::new();
        assert!(resource.resource_path(&mut s, &mut vec!["item", "item2"].into_iter()));
        assert_eq!(s, "/user/item/item2/");

        let mut map = HashMap::new();
        map.insert("item1", "item");

        let mut s = String::new();
        assert!(!resource.resource_path_named(&mut s, &map));

        let mut s = String::new();
        map.insert("item2", "item2");
        assert!(resource.resource_path_named(&mut s, &map));
        assert_eq!(s, "/user/item/item2/");
    }
}<|MERGE_RESOLUTION|>--- conflicted
+++ resolved
@@ -212,97 +212,7 @@
 
     /// Is the given path and parameters a match against this pattern.
     pub fn match_path<T: ResourcePath>(&self, path: &mut Path<T>) -> bool {
-<<<<<<< HEAD
-        match self.tp {
-            PatternType::Static(ref s) => {
-                if s == path.path() {
-                    path.skip(path.path().len() as u16);
-                    true
-                } else {
-                    false
-                }
-            }
-            PatternType::Prefix(ref s) => {
-                let r_path = path.path();
-                let len = if s == r_path {
-                    s.len()
-                } else if r_path.starts_with(s)
-                    && (s.ends_with('/') || r_path.split_at(s.len()).1.starts_with('/'))
-                {
-                    if s.ends_with('/') {
-                        s.len() - 1
-                    } else {
-                        s.len()
-                    }
-                } else {
-                    return false;
-                };
-                let r_path_len = r_path.len();
-                path.skip(min(r_path_len, len) as u16);
-                true
-            }
-            PatternType::Dynamic(ref re, ref names, len) => {
-                let mut pos = 0;
-                let mut segments: [PathItem; MAX_DYNAMIC_SEGMENTS] = Default::default();
-
-                if let Some(captures) = re.captures(path.path()) {
-                    for (no, name) in names.iter().enumerate() {
-                        if let Some(m) = captures.name(&name) {
-                            pos = m.end();
-                            segments[no] = PathItem::Segment(m.start() as u16, m.end() as u16);
-                        } else {
-                            log::error!(
-                                "Dynamic path match but not all segments found: {}",
-                                name
-                            );
-                            return false;
-                        }
-                    }
-                } else {
-                    return false;
-                }
-                for i in 0..names.len() {
-                    path.add(names[i], mem::take(&mut segments[i]));
-                }
-                path.skip((pos + len) as u16);
-                true
-            }
-            PatternType::DynamicSet(ref re, ref params) => {
-                if let Some(idx) = re.matches(path.path()).into_iter().next() {
-                    let (ref pattern, ref names, len) = params[idx];
-                    let mut pos = 0;
-                    let mut segments: [PathItem; MAX_DYNAMIC_SEGMENTS] = Default::default();
-
-                    if let Some(captures) = pattern.captures(path.path()) {
-                        for (no, name) in names.iter().enumerate() {
-                            if let Some(m) = captures.name(&name) {
-                                pos = m.end();
-                                segments[no] =
-                                    PathItem::Segment(m.start() as u16, m.end() as u16);
-                            } else {
-                                log::error!(
-                                    "Dynamic path match but not all segments found: {}",
-                                    name
-                                );
-                                return false;
-                            }
-                        }
-                    } else {
-                        return false;
-                    }
-                    for i in 0..names.len() {
-                        path.add(names[i], mem::take(&mut segments[i]));
-                    }
-                    path.skip((pos + len) as u16);
-                    true
-                } else {
-                    false
-                }
-            }
-        }
-=======
         self.match_path_checked(path, &|_, _| true, &Some(()))
->>>>>>> dcea0091
     }
 
     /// Is the given path and parameters a match against this pattern?
@@ -322,17 +232,8 @@
 
         let (matched_len, matched_vars) = match self.tp {
             PatternType::Static(ref s) => {
-<<<<<<< HEAD
-                if s == res.resource_path().path() && check(res, user_data) {
-                    let path = res.resource_path();
-                    path.skip(path.path().len() as u16);
-                    true
-                } else {
-                    false
-=======
                 if s != path.path() {
                     return false;
->>>>>>> dcea0091
                 }
                 (path.len(), None)
             }
