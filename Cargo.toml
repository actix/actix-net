[workspace]
members = [
  "actix-codec",
  "actix-rt",
  "actix-macros",
  "actix-service",
  "actix-server",
  "actix-threadpool",
  "actix-tls",
  "actix-tracing",
  "actix-utils",
  "router",
  "string",
]

[patch.crates-io]
actix-codec = { path = "actix-codec" }
actix-rt = { path = "actix-rt" }
actix-macros = { path = "actix-macros" }
actix-server = { path = "actix-server" }
actix-service = { path = "actix-service" }
actix-threadpool = { path = "actix-threadpool" }
actix-tls = { path = "actix-tls" }
actix-tracing = { path = "actix-tracing" }
actix-utils = { path = "actix-utils" }
actix-router = { path = "router" }
bytestring = { path = "string" }

<<<<<<< HEAD
#FIXME: remove override
#http = { git = "https://github.com/fakeshadow/http.git" }
trust-dns-proto = { git = "https://github.com/messense/trust-dns.git", branch = "tokio-1" }
trust-dns-resolver = { git = "https://github.com/messense/trust-dns.git", branch = "tokio-1" }
=======
# FIXME: remove override
trust-dns-proto = { git = "https://github.com/bluejekyll/trust-dns.git", branch = "main" }
trust-dns-resolver = { git = "https://github.com/bluejekyll/trust-dns.git", branch = "main" }
>>>>>>> b5eefb4d
<|MERGE_RESOLUTION|>--- conflicted
+++ resolved
@@ -24,15 +24,4 @@
 actix-tracing = { path = "actix-tracing" }
 actix-utils = { path = "actix-utils" }
 actix-router = { path = "router" }
-bytestring = { path = "string" }
-
-<<<<<<< HEAD
-#FIXME: remove override
-#http = { git = "https://github.com/fakeshadow/http.git" }
-trust-dns-proto = { git = "https://github.com/messense/trust-dns.git", branch = "tokio-1" }
-trust-dns-resolver = { git = "https://github.com/messense/trust-dns.git", branch = "tokio-1" }
-=======
-# FIXME: remove override
-trust-dns-proto = { git = "https://github.com/bluejekyll/trust-dns.git", branch = "main" }
-trust-dns-resolver = { git = "https://github.com/bluejekyll/trust-dns.git", branch = "main" }
->>>>>>> b5eefb4d
+bytestring = { path = "string" }