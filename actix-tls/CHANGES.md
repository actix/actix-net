--- conflicted
+++ resolved
@@ -1,14 +1,11 @@
 # Changes
 
 ## Unreleased - 2021-xx-xx
-<<<<<<< HEAD
 * Update `tokio-rustls` to `0.23` which uses `rustls` `0.20`. [#396]
 * Removed a re-export of `Session` from `rustls` as it no longer exist. [#396]
+* Minimum supported Rust version (MSRV) is now 1.52.
 
 [#396]: https://github.com/actix/actix-net/pull/396
-=======
-* Minimum supported Rust version (MSRV) is now 1.52.
->>>>>>> 47f278b1
 
 
 ## 3.0.0-beta.5 - 2021-03-29
