--- conflicted
+++ resolved
@@ -146,15 +146,9 @@
 
     actix_service::always_ready!();
 
-<<<<<<< HEAD
-    fn call(&self, mut req: Connect<T>) -> Self::Future {
-        if req.addr.is_some() {
-            Either::Right(ok(req))
-=======
-    fn call(&mut self, req: Connect<T>) -> Self::Future {
+    fn call(&self, req: Connect<T>) -> Self::Future {
         if !req.addr.is_none() {
             ResolverFuture::Connected(Some(req))
->>>>>>> 874e5f2e
         } else if let Ok(ip) = req.host().parse() {
             let addr = SocketAddr::new(ip, req.port());
             let req = req.set_addr(Some(addr));
