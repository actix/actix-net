--- conflicted
+++ resolved
@@ -223,12 +223,6 @@
             // Otherwise, try to read more data and try again. Make sure we've
             // got room for at least one byte to read to ensure that we don't
             // get a spurious 0 that looks like EOF
-<<<<<<< HEAD
-            self.buffer.reserve(1);
-            if 0 == try_ready!(self.inner.read_buf(&mut self.buffer)) {
-                trace!("read 0 bytes, mark stream as eof");
-                self.eof = true;
-=======
             this.buffer.reserve(1);
             unsafe {
 
@@ -240,7 +234,6 @@
                     }
                     Poll::Ready(Ok(_cnt)) => {}
                 }
->>>>>>> a844941b
             }
             this.is_readable = true;
         }
