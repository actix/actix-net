# Changes

## Unreleased - 2020-xx-xx
<<<<<<< HEAD
* Upgrade `pin-project` to `1.0`.
* Upgrade `tokio` dependency to `1`.
* Upgrade `tokio-util` dependency to `0.6`.
* Upgrade `bytes` dependency to `1`.
=======


## 0.4.0-beta.1 - 2020-12-28
* Replace `pin-project` with `pin-project-lite`. [#237]
* Upgrade `tokio` dependency to `1`. [#237]
* Upgrade `tokio-util` dependency to `0.6`. [#237]
* Upgrade `bytes` dependency to `1`. [#237]

[#237]: https://github.com/actix/actix-net/pull/237

>>>>>>> a09f9abf

## 0.3.0 - 2020-08-23
* No changes from beta 2.


## 0.3.0-beta.2 - 2020-08-19
* Remove unused type parameter from `Framed::replace_codec`.


## 0.3.0-beta.1 - 2020-08-19
* Use `.advance()` instead of `.split_to()`.
* Upgrade `tokio-util` to `0.3`.
* Improve `BytesCodec` `.encode()` performance
* Simplify `BytesCodec` `.decode()` 
* Rename methods on `Framed` to better describe their use.
* Add method on `Framed` to get a pinned reference to the underlying I/O.
* Add method on `Framed` check emptiness of read buffer.


## 0.2.0 - 2019-12-10
* Use specific futures dependencies


## 0.2.0-alpha.4
* Fix buffer remaining capacity calculation


## 0.2.0-alpha.3
* Use tokio 0.2
* Fix low/high watermark for write/read buffers


## 0.2.0-alpha.2
* Migrated to `std::future`


## 0.1.2 - 2019-03-27
* Added `Framed::map_io()` method.


## 0.1.1 - 2019-03-06
* Added `FramedParts::with_read_buffer()` method.


## 0.1.0 - 2018-12-09
* Move codec to separate crate<|MERGE_RESOLUTION|>--- conflicted
+++ resolved
@@ -1,12 +1,6 @@
 # Changes
 
 ## Unreleased - 2020-xx-xx
-<<<<<<< HEAD
-* Upgrade `pin-project` to `1.0`.
-* Upgrade `tokio` dependency to `1`.
-* Upgrade `tokio-util` dependency to `0.6`.
-* Upgrade `bytes` dependency to `1`.
-=======
 
 
 ## 0.4.0-beta.1 - 2020-12-28
@@ -17,7 +11,6 @@
 
 [#237]: https://github.com/actix/actix-net/pull/237
 
->>>>>>> a09f9abf
 
 ## 0.3.0 - 2020-08-23
 * No changes from beta 2.
