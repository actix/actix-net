--- conflicted
+++ resolved
@@ -1,14 +1,12 @@
 # Changes
 
 ## Unreleased - 2021-xx-xx
-<<<<<<< HEAD
-* `Framed::poll_ready` flushes when the buffer is full [#409]
-=======
 * Added `LinesCodec.` [#338]
+* `Framed::poll_ready` flushes when the buffer is full. [#409]
 
 [#338]: https://github.com/actix/actix-net/pull/338
+[#409]: https://github.com/actix/actix-net/pull/409
 
->>>>>>> b2cef8fc
 
 ## 0.4.0 - 2021-04-20
 * No significant changes since v0.4.0-beta.1.
