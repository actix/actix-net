[package]
name = "actix-codec"
version = "0.4.0"
authors = [
    "Nikolay Kim <fafhrd91@gmail.com>",
    "Rob Ede <robjtede@icloud.com>",
]
description = "Codec utilities for working with framed protocols"
keywords = ["network", "framework", "async", "futures"]
repository = "https://github.com/actix/actix-net"
categories = ["network-programming", "asynchronous"]
license = "MIT OR Apache-2.0"
edition = "2018"

[lib]
name = "actix_codec"
path = "src/lib.rs"

[dependencies]
bitflags = "1.2.1"
bytes = "1"
futures-core = { version = "0.3.7", default-features = false }
futures-sink = { version = "0.3.7", default-features = false }
log = "0.4"
memchr = "2.3"
pin-project-lite = "0.2"
<<<<<<< HEAD
tokio = "1"
tokio-util = { version = "0.6", features = ["codec", "io"] }

[dev-dependencies]
criterion = { version = "0.3", features = ["html_reports"] }

[[bench]]
name = "lines"
harness = false
=======
tokio = "1.5.1"
tokio-util = { version = "0.6", features = ["codec", "io"] }
>>>>>>> 5c555a94
<|MERGE_RESOLUTION|>--- conflicted
+++ resolved
@@ -24,8 +24,7 @@
 log = "0.4"
 memchr = "2.3"
 pin-project-lite = "0.2"
-<<<<<<< HEAD
-tokio = "1"
+tokio = "1.5.1"
 tokio-util = { version = "0.6", features = ["codec", "io"] }
 
 [dev-dependencies]
@@ -33,8 +32,4 @@
 
 [[bench]]
 name = "lines"
-harness = false
-=======
-tokio = "1.5.1"
-tokio-util = { version = "0.6", features = ["codec", "io"] }
->>>>>>> 5c555a94
+harness = false