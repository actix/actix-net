use std::{
    sync::mpsc::channel,
    thread,
    time::{Duration, Instant},
};

<<<<<<< HEAD
use actix_rt::{System, Worker};
=======
use actix_rt::{Arbiter, System};
>>>>>>> 057e7cd7
use tokio::sync::oneshot;

#[test]
fn await_for_timer() {
    let time = Duration::from_secs(1);
    let instant = Instant::now();
    System::new().block_on(async move {
        tokio::time::sleep(time).await;
    });
    assert!(
        instant.elapsed() >= time,
        "Block on should poll awaited future to completion"
    );
}

#[test]
fn join_another_arbiter() {
    let time = Duration::from_secs(1);
    let instant = Instant::now();
    System::new().block_on(async move {
<<<<<<< HEAD
        let worker = Worker::new();
        worker.spawn(Box::pin(async move {
            tokio::time::sleep(time).await;
            Worker::handle().stop();
=======
        let arbiter = Arbiter::new();
        arbiter.spawn(Box::pin(async move {
            tokio::time::sleep(time).await;
            Arbiter::current().stop();
>>>>>>> 057e7cd7
        }));
        arbiter.join().unwrap();
    });
    assert!(
        instant.elapsed() >= time,
        "Join on another arbiter should complete only when it calls stop"
    );

    let instant = Instant::now();
    System::new().block_on(async move {
<<<<<<< HEAD
        let worker = Worker::new();
        worker.spawn_fn(move || {
            actix_rt::spawn(async move {
                tokio::time::sleep(time).await;
                Worker::handle().stop();
=======
        let arbiter = Arbiter::new();
        arbiter.spawn_fn(move || {
            actix_rt::spawn(async move {
                tokio::time::sleep(time).await;
                Arbiter::current().stop();
>>>>>>> 057e7cd7
            });
        });
        arbiter.join().unwrap();
    });
    assert!(
        instant.elapsed() >= time,
        "Join on an arbiter that has used actix_rt::spawn should wait for said future"
    );

    let instant = Instant::now();
    System::new().block_on(async move {
<<<<<<< HEAD
        let worker = Worker::new();
        worker.spawn(Box::pin(async move {
            tokio::time::sleep(time).await;
            Worker::handle().stop();
=======
        let arbiter = Arbiter::new();
        arbiter.spawn(Box::pin(async move {
            tokio::time::sleep(time).await;
            Arbiter::current().stop();
>>>>>>> 057e7cd7
        }));
        arbiter.stop();
        arbiter.join().unwrap();
    });
    assert!(
        instant.elapsed() < time,
        "Premature stop of arbiter should conclude regardless of it's current state"
    );
}

#[test]
fn non_static_block_on() {
    let string = String::from("test_str");
    let string = string.as_str();

    let sys = System::new();

    sys.block_on(async {
        actix_rt::time::sleep(Duration::from_millis(1)).await;
        assert_eq!("test_str", string);
    });

    let rt = actix_rt::Runtime::new().unwrap();

    rt.block_on(async {
        actix_rt::time::sleep(Duration::from_millis(1)).await;
        assert_eq!("test_str", string);
    });
<<<<<<< HEAD

    System::with_init(async {
        assert_eq!("test_str", str);
        System::current().stop();
    })
    .run()
    .unwrap();
=======
>>>>>>> 057e7cd7
}

#[test]
fn wait_for_spawns() {
    let rt = actix_rt::Runtime::new().unwrap();

    let handle = rt.spawn(async {
        println!("running on the runtime");
        // assertion panic is caught at task boundary
        assert_eq!(1, 2);
    });

    assert!(rt.block_on(handle).is_err());
}

#[test]
<<<<<<< HEAD
fn worker_spawn_fn_runs() {
=======
fn arbiter_spawn_fn_runs() {
>>>>>>> 057e7cd7
    let _ = System::new();

    let (tx, rx) = channel::<u32>();

<<<<<<< HEAD
    let worker = Worker::new();
    worker.spawn_fn(move || tx.send(42).unwrap());
=======
    let arbiter = Arbiter::new();
    arbiter.spawn_fn(move || tx.send(42).unwrap());
>>>>>>> 057e7cd7

    let num = rx.recv().unwrap();
    assert_eq!(num, 42);

    arbiter.stop();
    arbiter.join().unwrap();
}

#[test]
<<<<<<< HEAD
fn worker_drop_no_panic_fn() {
    let _ = System::new();

    let worker = Worker::new();
    worker.spawn_fn(|| panic!("test"));
=======
fn arbiter_drop_no_panic_fn() {
    let _ = System::new();

    let arbiter = Arbiter::new();
    arbiter.spawn_fn(|| panic!("test"));
>>>>>>> 057e7cd7

    arbiter.stop();
    arbiter.join().unwrap();
}

#[test]
<<<<<<< HEAD
fn worker_drop_no_panic_fut() {
    let _ = System::new();

    let worker = Worker::new();
    worker.spawn(async { panic!("test") });
=======
fn arbiter_drop_no_panic_fut() {
    let _ = System::new();

    let arbiter = Arbiter::new();
    arbiter.spawn(async { panic!("test") });
>>>>>>> 057e7cd7

    arbiter.stop();
    arbiter.join().unwrap();
}

#[test]
<<<<<<< HEAD
fn worker_item_storage() {
    let _ = System::new();

    let worker = Worker::new();
=======
#[allow(deprecated)]
fn arbiter_item_storage() {
    let _ = System::new();

    let arbiter = Arbiter::new();
>>>>>>> 057e7cd7

    assert!(!Arbiter::contains_item::<u32>());
    Arbiter::set_item(42u32);
    assert!(Arbiter::contains_item::<u32>());

    Arbiter::get_item(|&item: &u32| assert_eq!(item, 42));
    Arbiter::get_mut_item(|&mut item: &mut u32| assert_eq!(item, 42));

    let thread = thread::spawn(move || {
        Arbiter::get_item(|&_item: &u32| unreachable!("u32 not in this thread"));
    })
    .join();
    assert!(thread.is_err());

    let thread = thread::spawn(move || {
        Arbiter::get_mut_item(|&mut _item: &mut i8| unreachable!("i8 not in this thread"));
    })
    .join();
    assert!(thread.is_err());

    arbiter.stop();
    arbiter.join().unwrap();
}

#[test]
#[should_panic]
fn no_system_current_panic() {
    System::current();
<<<<<<< HEAD
}

#[test]
#[should_panic]
fn no_system_worker_new_panic() {
    Worker::new();
}

#[test]
fn system_worker_spawn() {
    let runner = System::new();

    let (tx, rx) = oneshot::channel();
    let sys = System::current();

    thread::spawn(|| {
        // this thread will have no worker in it's thread local so call will panic
        Worker::handle();
    })
    .join()
    .unwrap_err();

    let thread = thread::spawn(|| {
        // this thread will have no worker in it's thread local so use the system handle instead
        System::set_current(sys);
        let sys = System::current();

        let wrk = sys.worker();
        wrk.spawn(async move {
            tx.send(42u32).unwrap();
            System::current().stop();
        });
    });

    assert_eq!(runner.block_on(rx).unwrap(), 42);
    thread.join().unwrap();
=======
}

#[test]
#[should_panic]
fn no_system_arbiter_new_panic() {
    Arbiter::new();
}

#[test]
fn system_arbiter_spawn() {
    let runner = System::new();

    let (tx, rx) = oneshot::channel();
    let sys = System::current();

    thread::spawn(|| {
        // this thread will have no arbiter in it's thread local so call will panic
        Arbiter::current();
    })
    .join()
    .unwrap_err();

    let thread = thread::spawn(|| {
        // this thread will have no arbiter in it's thread local so use the system handle instead
        System::set_current(sys);
        let sys = System::current();

        let arb = sys.arbiter();
        arb.spawn(async move {
            tx.send(42u32).unwrap();
            System::current().stop();
        });
    });

    assert_eq!(runner.block_on(rx).unwrap(), 42);
    thread.join().unwrap();
}

#[test]
fn system_stop_stops_arbiters() {
    let sys = System::new();
    let arb = Arbiter::new();

    // arbiter should be alive to receive spawn msg
    assert!(Arbiter::current().spawn_fn(|| {}));
    assert!(arb.spawn_fn(|| {}));

    System::current().stop();
    sys.run().unwrap();

    // arbiter should be dead and return false
    assert!(!Arbiter::current().spawn_fn(|| {}));
    assert!(!arb.spawn_fn(|| {}));

    arb.join().unwrap();
>>>>>>> 057e7cd7
}<|MERGE_RESOLUTION|>--- conflicted
+++ resolved
@@ -4,11 +4,7 @@
     time::{Duration, Instant},
 };
 
-<<<<<<< HEAD
-use actix_rt::{System, Worker};
-=======
 use actix_rt::{Arbiter, System};
->>>>>>> 057e7cd7
 use tokio::sync::oneshot;
 
 #[test]
@@ -29,17 +25,10 @@
     let time = Duration::from_secs(1);
     let instant = Instant::now();
     System::new().block_on(async move {
-<<<<<<< HEAD
-        let worker = Worker::new();
-        worker.spawn(Box::pin(async move {
-            tokio::time::sleep(time).await;
-            Worker::handle().stop();
-=======
         let arbiter = Arbiter::new();
         arbiter.spawn(Box::pin(async move {
             tokio::time::sleep(time).await;
             Arbiter::current().stop();
->>>>>>> 057e7cd7
         }));
         arbiter.join().unwrap();
     });
@@ -50,19 +39,11 @@
 
     let instant = Instant::now();
     System::new().block_on(async move {
-<<<<<<< HEAD
-        let worker = Worker::new();
-        worker.spawn_fn(move || {
-            actix_rt::spawn(async move {
-                tokio::time::sleep(time).await;
-                Worker::handle().stop();
-=======
         let arbiter = Arbiter::new();
         arbiter.spawn_fn(move || {
             actix_rt::spawn(async move {
                 tokio::time::sleep(time).await;
                 Arbiter::current().stop();
->>>>>>> 057e7cd7
             });
         });
         arbiter.join().unwrap();
@@ -74,17 +55,10 @@
 
     let instant = Instant::now();
     System::new().block_on(async move {
-<<<<<<< HEAD
-        let worker = Worker::new();
-        worker.spawn(Box::pin(async move {
-            tokio::time::sleep(time).await;
-            Worker::handle().stop();
-=======
         let arbiter = Arbiter::new();
         arbiter.spawn(Box::pin(async move {
             tokio::time::sleep(time).await;
             Arbiter::current().stop();
->>>>>>> 057e7cd7
         }));
         arbiter.stop();
         arbiter.join().unwrap();
@@ -107,27 +81,17 @@
         assert_eq!("test_str", string);
     });
 
-    let rt = actix_rt::Runtime::new().unwrap();
+    let rt = actix_rt::ActixRuntime::new().unwrap();
 
     rt.block_on(async {
         actix_rt::time::sleep(Duration::from_millis(1)).await;
         assert_eq!("test_str", string);
     });
-<<<<<<< HEAD
-
-    System::with_init(async {
-        assert_eq!("test_str", str);
-        System::current().stop();
-    })
-    .run()
-    .unwrap();
-=======
->>>>>>> 057e7cd7
 }
 
 #[test]
 fn wait_for_spawns() {
-    let rt = actix_rt::Runtime::new().unwrap();
+    let rt = actix_rt::ActixRuntime::new().unwrap();
 
     let handle = rt.spawn(async {
         println!("running on the runtime");
@@ -139,22 +103,13 @@
 }
 
 #[test]
-<<<<<<< HEAD
-fn worker_spawn_fn_runs() {
-=======
 fn arbiter_spawn_fn_runs() {
->>>>>>> 057e7cd7
     let _ = System::new();
 
     let (tx, rx) = channel::<u32>();
 
-<<<<<<< HEAD
-    let worker = Worker::new();
-    worker.spawn_fn(move || tx.send(42).unwrap());
-=======
     let arbiter = Arbiter::new();
     arbiter.spawn_fn(move || tx.send(42).unwrap());
->>>>>>> 057e7cd7
 
     let num = rx.recv().unwrap();
     assert_eq!(num, 42);
@@ -164,56 +119,33 @@
 }
 
 #[test]
-<<<<<<< HEAD
-fn worker_drop_no_panic_fn() {
-    let _ = System::new();
-
-    let worker = Worker::new();
-    worker.spawn_fn(|| panic!("test"));
-=======
 fn arbiter_drop_no_panic_fn() {
     let _ = System::new();
 
     let arbiter = Arbiter::new();
     arbiter.spawn_fn(|| panic!("test"));
->>>>>>> 057e7cd7
-
-    arbiter.stop();
-    arbiter.join().unwrap();
-}
-
-#[test]
-<<<<<<< HEAD
-fn worker_drop_no_panic_fut() {
-    let _ = System::new();
-
-    let worker = Worker::new();
-    worker.spawn(async { panic!("test") });
-=======
+
+    arbiter.stop();
+    arbiter.join().unwrap();
+}
+
+#[test]
 fn arbiter_drop_no_panic_fut() {
     let _ = System::new();
 
     let arbiter = Arbiter::new();
     arbiter.spawn(async { panic!("test") });
->>>>>>> 057e7cd7
-
-    arbiter.stop();
-    arbiter.join().unwrap();
-}
-
-#[test]
-<<<<<<< HEAD
-fn worker_item_storage() {
-    let _ = System::new();
-
-    let worker = Worker::new();
-=======
+
+    arbiter.stop();
+    arbiter.join().unwrap();
+}
+
+#[test]
 #[allow(deprecated)]
 fn arbiter_item_storage() {
     let _ = System::new();
 
     let arbiter = Arbiter::new();
->>>>>>> 057e7cd7
 
     assert!(!Arbiter::contains_item::<u32>());
     Arbiter::set_item(42u32);
@@ -242,44 +174,6 @@
 #[should_panic]
 fn no_system_current_panic() {
     System::current();
-<<<<<<< HEAD
-}
-
-#[test]
-#[should_panic]
-fn no_system_worker_new_panic() {
-    Worker::new();
-}
-
-#[test]
-fn system_worker_spawn() {
-    let runner = System::new();
-
-    let (tx, rx) = oneshot::channel();
-    let sys = System::current();
-
-    thread::spawn(|| {
-        // this thread will have no worker in it's thread local so call will panic
-        Worker::handle();
-    })
-    .join()
-    .unwrap_err();
-
-    let thread = thread::spawn(|| {
-        // this thread will have no worker in it's thread local so use the system handle instead
-        System::set_current(sys);
-        let sys = System::current();
-
-        let wrk = sys.worker();
-        wrk.spawn(async move {
-            tx.send(42u32).unwrap();
-            System::current().stop();
-        });
-    });
-
-    assert_eq!(runner.block_on(rx).unwrap(), 42);
-    thread.join().unwrap();
-=======
 }
 
 #[test]
@@ -335,5 +229,55 @@
     assert!(!arb.spawn_fn(|| {}));
 
     arb.join().unwrap();
->>>>>>> 057e7cd7
+}
+
+#[test]
+fn new_system_with_tokio() {
+    let res = System::with_tokio_rt(move || {
+        tokio::runtime::Builder::new_multi_thread()
+            .enable_io()
+            .enable_time()
+            .thread_keep_alive(std::time::Duration::from_millis(1000))
+            .worker_threads(2)
+            .max_blocking_threads(2)
+            .on_thread_start(|| {})
+            .on_thread_stop(|| {})
+            .build()
+            .unwrap()
+    })
+    .block_on(async {
+        actix_rt::time::sleep(std::time::Duration::from_millis(1)).await;
+        123usize
+    });
+
+    assert_eq!(res, 123);
+}
+
+#[test]
+fn new_arbiter_with_tokio() {
+    let _ = System::new();
+
+    let arb = Arbiter::with_tokio_rt(|| {
+        tokio::runtime::Builder::new_current_thread()
+            .enable_all()
+            .build()
+            .unwrap()
+    });
+
+    let counter = std::sync::Arc::new(std::sync::atomic::AtomicBool::new(true));
+
+    let counter1 = counter.clone();
+    let did_spawn = arb.spawn(async move {
+        actix_rt::time::sleep(std::time::Duration::from_millis(1)).await;
+        counter1.store(false, std::sync::atomic::Ordering::SeqCst);
+        Arbiter::current().stop();
+    });
+
+    assert!(did_spawn);
+
+    arb.join().unwrap();
+
+    std::thread::sleep(std::time::Duration::from_millis(100));
+
+    assert_eq!(false, counter.load(std::sync::atomic::Ordering::SeqCst));
 }