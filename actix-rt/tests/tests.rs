--- conflicted
+++ resolved
@@ -1,14 +1,6 @@
 use std::{
-<<<<<<< HEAD
+    future::Future,
     sync::mpsc::channel,
-=======
-    future::Future,
-    sync::{
-        atomic::{AtomicBool, Ordering},
-        mpsc::channel,
-        Arc,
-    },
->>>>>>> 2b1edb95
     thread,
     time::{Duration, Instant},
 };
@@ -311,30 +303,6 @@
     System::new().block_on(async { assert!(System::try_current().is_some()) });
 }
 
-<<<<<<< HEAD
-#[cfg(all(target_os = "linux", feature = "io-uring"))]
-#[test]
-fn tokio_uring_arbiter() {
-    let system = System::new();
-    let (tx, rx) = std::sync::mpsc::channel();
-    Arbiter::new().spawn(async move {
-        let handle = actix_rt::spawn(async move {
-            let f = tokio_uring::fs::File::create("test.txt").await.unwrap();
-            let buf = b"Hello World!";
-            let (res, _) = f.write_at(&buf[..], 0).await;
-            assert!(res.is_ok());
-            f.sync_all().await.unwrap();
-            f.close().await.unwrap();
-            std::fs::remove_file("test.txt").unwrap();
-        });
-        handle.await.unwrap();
-        tx.send(true).unwrap();
-    });
-
-    assert!(rx.recv().unwrap());
-
-    drop(system);
-=======
 #[allow(clippy::unit_cmp)]
 #[test]
 fn spawn_local() {
@@ -357,5 +325,40 @@
         h(actix_rt::spawn(async {}));
         h(actix_rt::spawn(async { 1 }));
     })
->>>>>>> 2b1edb95
+}
+
+#[cfg(all(target_os = "linux", feature = "io-uring"))]
+mod linux_only {
+    use std::sync::{
+        atomic::{AtomicBool, Ordering},
+        Arc,
+    };
+
+    #[test]
+    fn tokio_uring_arbiter() {
+        let system = System::new();
+        let (tx, rx) = std::sync::mpsc::channel();
+
+        Arbiter::new().spawn(async move {
+            let handle = actix_rt::spawn(async move {
+                let f = tokio_uring::fs::File::create("test.txt").await.unwrap();
+                let buf = b"Hello World!";
+
+                let (res, _) = f.write_at(&buf[..], 0).await;
+                assert!(res.is_ok());
+
+                f.sync_all().await.unwrap();
+                f.close().await.unwrap();
+
+                std::fs::remove_file("test.txt").unwrap();
+            });
+
+            handle.await.unwrap();
+            tx.send(true).unwrap();
+        });
+
+        assert!(rx.recv().unwrap());
+
+        drop(system);
+    }
 }