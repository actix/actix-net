use std::borrow::Cow;
use std::future::Future;
use std::io;

use futures_channel::mpsc::unbounded;
use futures_channel::oneshot::{channel, Receiver};
<<<<<<< HEAD
use futures_util::future::{lazy, FutureExt};
=======
>>>>>>> 518bf3f6
use tokio::task::LocalSet;

use crate::arbiter::{Arbiter, SystemArbiter};
use crate::runtime::Runtime;
use crate::system::System;

/// Builder struct for a actix runtime.
///
/// Either use `Builder::build` to create a system and start actors.
/// Alternatively, use `Builder::run` to start the tokio runtime and
/// run a function in its context.
pub struct Builder {
    /// Name of the System. Defaults to "actix" if unset.
    name: Cow<'static, str>,

    /// Whether the Arbiter will stop the whole System on uncaught panic. Defaults to false.
    stop_on_panic: bool,
}

impl Builder {
    pub(crate) fn new() -> Self {
        Builder {
            name: Cow::Borrowed("actix"),
            stop_on_panic: false,
        }
    }

    /// Sets the name of the System.
    pub fn name<T: Into<String>>(mut self, name: T) -> Self {
        self.name = Cow::Owned(name.into());
        self
    }

    /// Sets the option 'stop_on_panic' which controls whether the System is stopped when an
    /// uncaught panic is thrown from a worker thread.
    ///
    /// Defaults to false.
    pub fn stop_on_panic(mut self, stop_on_panic: bool) -> Self {
        self.stop_on_panic = stop_on_panic;
        self
    }

    /// Create new System.
    ///
    /// This method panics if it can not create tokio runtime
    pub fn build(self) -> SystemRunner {
        self.create_runtime(|| {})
    }

    /// Create new System that can run asynchronously.
    ///
    /// This method panics if it cannot start the system arbiter
    pub(crate) fn build_async(self, local: &LocalSet) -> AsyncSystemRunner {
        self.create_async_runtime(local)
    }

    /// This function will start tokio runtime and will finish once the
    /// `System::stop()` message get called.
    /// Function `f` get called within tokio runtime context.
    pub fn run<F>(self, f: F) -> io::Result<()>
    where
        F: FnOnce(),
    {
        self.create_runtime(f).run()
    }

    fn create_async_runtime(self, local: &LocalSet) -> AsyncSystemRunner {
        let (stop_tx, stop) = channel();
        let (sys_sender, sys_receiver) = unbounded();

        let system =
            System::construct(sys_sender, Arbiter::new_system(local), self.stop_on_panic);

        // system arbiter
        let arb = SystemArbiter::new(stop_tx, sys_receiver);

        // start the system arbiter
        let _ = local.spawn_local(arb);

        AsyncSystemRunner { stop, system }
    }

    fn create_runtime<F>(self, f: F) -> SystemRunner
    where
        F: FnOnce(),
    {
        let (stop_tx, stop) = channel();
        let (sys_sender, sys_receiver) = unbounded();

        let mut rt = Runtime::new().unwrap();

        let system = System::construct(
            sys_sender,
            Arbiter::new_system(rt.local()),
            self.stop_on_panic,
        );

        // system arbiter
        let arb = SystemArbiter::new(stop_tx, sys_receiver);

<<<<<<< HEAD
        let rt = Runtime::new().unwrap();
=======
>>>>>>> 518bf3f6
        rt.spawn(arb);

        // init system arbiter and run configuration method
        rt.block_on(async { f() });

        SystemRunner { rt, stop, system }
    }
}

#[derive(Debug)]
pub(crate) struct AsyncSystemRunner {
    stop: Receiver<i32>,
    system: System,
}

impl AsyncSystemRunner {
    /// This function will start event loop and returns a future that
    /// resolves once the `System::stop()` function is called.
    pub(crate) fn run_nonblocking(self) -> impl Future<Output = Result<(), io::Error>> + Send {
        let AsyncSystemRunner { stop, .. } = self;

        // run loop
        async {
            match stop.await {
                Ok(code) => {
                    if code != 0 {
                        Err(io::Error::new(
                            io::ErrorKind::Other,
                            format!("Non-zero exit code: {}", code),
                        ))
                    } else {
                        Ok(())
                    }
                }
                Err(e) => Err(io::Error::new(io::ErrorKind::Other, e)),
            }
        }
    }
}

/// Helper object that runs System's event loop
#[must_use = "SystemRunner must be run"]
#[derive(Debug)]
pub struct SystemRunner {
    rt: Runtime,
    stop: Receiver<i32>,
    system: System,
}

impl SystemRunner {
    /// This function will start event loop and will finish once the
    /// `System::stop()` function is called.
    pub fn run(self) -> io::Result<()> {
        let SystemRunner { rt, stop, .. } = self;

        // run loop
        match rt.block_on(stop) {
            Ok(code) => {
                if code != 0 {
                    Err(io::Error::new(
                        io::ErrorKind::Other,
                        format!("Non-zero exit code: {}", code),
                    ))
                } else {
                    Ok(())
                }
            }
            Err(e) => Err(io::Error::new(io::ErrorKind::Other, e)),
        }
    }

    /// Execute a future and wait for result.
<<<<<<< HEAD
    pub fn block_on<F, O>(&self, fut: F) -> O
=======
    #[inline]
    pub fn block_on<F, O>(&mut self, fut: F) -> O
>>>>>>> 518bf3f6
    where
        F: Future<Output = O>,
    {
        self.rt.block_on(fut)
    }
}<|MERGE_RESOLUTION|>--- conflicted
+++ resolved
@@ -2,12 +2,8 @@
 use std::future::Future;
 use std::io;
 
-use futures_channel::mpsc::unbounded;
-use futures_channel::oneshot::{channel, Receiver};
-<<<<<<< HEAD
-use futures_util::future::{lazy, FutureExt};
-=======
->>>>>>> 518bf3f6
+use tokio::sync::mpsc::unbounded_channel;
+use tokio::sync::oneshot::{channel, Receiver};
 use tokio::task::LocalSet;
 
 use crate::arbiter::{Arbiter, SystemArbiter};
@@ -76,7 +72,7 @@
 
     fn create_async_runtime(self, local: &LocalSet) -> AsyncSystemRunner {
         let (stop_tx, stop) = channel();
-        let (sys_sender, sys_receiver) = unbounded();
+        let (sys_sender, sys_receiver) = unbounded_channel();
 
         let system =
             System::construct(sys_sender, Arbiter::new_system(local), self.stop_on_panic);
@@ -95,9 +91,9 @@
         F: FnOnce(),
     {
         let (stop_tx, stop) = channel();
-        let (sys_sender, sys_receiver) = unbounded();
+        let (sys_sender, sys_receiver) = unbounded_channel();
 
-        let mut rt = Runtime::new().unwrap();
+        let rt = Runtime::new().unwrap();
 
         let system = System::construct(
             sys_sender,
@@ -108,10 +104,6 @@
         // system arbiter
         let arb = SystemArbiter::new(stop_tx, sys_receiver);
 
-<<<<<<< HEAD
-        let rt = Runtime::new().unwrap();
-=======
->>>>>>> 518bf3f6
         rt.spawn(arb);
 
         // init system arbiter and run configuration method
@@ -184,15 +176,8 @@
     }
 
     /// Execute a future and wait for result.
-<<<<<<< HEAD
-    pub fn block_on<F, O>(&self, fut: F) -> O
-=======
     #[inline]
-    pub fn block_on<F, O>(&mut self, fut: F) -> O
->>>>>>> 518bf3f6
-    where
-        F: Future<Output = O>,
-    {
+    pub fn block_on<F: Future>(&self, fut: F) -> F::Output {
         self.rt.block_on(fut)
     }
 }