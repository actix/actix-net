--- conflicted
+++ resolved
@@ -4,19 +4,11 @@
 use std::sync::atomic::{AtomicUsize, Ordering};
 use std::{fmt, thread};
 use std::pin::Pin;
-<<<<<<< HEAD
-use std::task::Context;
-
-use futures::channel::mpsc::{unbounded, UnboundedReceiver, UnboundedSender};
-use futures::channel::oneshot::{channel, Canceled, Sender};
-use futures::{future, Future, Poll, FutureExt, Stream};
-=======
 use std::task::{Context, Poll};
 
 use futures::channel::mpsc::{unbounded, UnboundedReceiver, UnboundedSender};
 use futures::channel::oneshot::{channel, Canceled, Sender};
 use futures::{future, Future, FutureExt, Stream};
->>>>>>> 05ae2585
 use tokio::runtime::current_thread::spawn;
 
 use crate::builder::Builder;
@@ -292,12 +284,7 @@
 
     fn poll(mut self: Pin<&mut Self>, cx: &mut Context<'_>) -> Poll<Self::Output> {
         loop {
-<<<<<<< HEAD
-
             match Pin::new(&mut self.rx).poll_next(cx) {
-=======
-            match unsafe { self.as_mut().map_unchecked_mut(|p| &mut p.rx) }.poll_next(cx) {
->>>>>>> 05ae2585
                 Poll::Ready(None) => {
                     return Poll::Ready(())
                 },
@@ -354,11 +341,7 @@
 
     fn poll(mut self: Pin<&mut Self>, cx: &mut Context<'_>) -> Poll<Self::Output> {
         loop {
-<<<<<<< HEAD
             match Pin::new(&mut self.commands).poll_next(cx) {
-=======
-            match unsafe { self.as_mut().map_unchecked_mut(|p| &mut p.commands) }.poll_next(cx) {
->>>>>>> 05ae2585
                 Poll::Ready(None) => return Poll::Ready(()),
                 Poll::Ready(Some(cmd)) => match cmd {
                     SystemCommand::Exit(code) => {
