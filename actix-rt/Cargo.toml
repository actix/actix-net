--- conflicted
+++ resolved
@@ -17,21 +17,5 @@
 
 [dependencies]
 actix-macros = "0.1.0"
-<<<<<<< HEAD
-copyless = "0.1.4"
-futures-channel = "0.3.7"
-futures-util = { version = "0.3.7", default-features = false, features = ["alloc"] }
-smallvec = "1"
-tokio = { version = "1", features = ["rt", "net", "signal", "time"] }
 
-[dev-dependencies]
-tokio = { version = "1", features = ["full"] }
-=======
-
-futures-channel = "0.3.7"
-tokio = { version = "0.2.6", default-features = false, features = ["rt-core", "rt-util", "io-driver", "tcp", "uds", "udp", "time", "signal", "stream"] }
-
-[dev-dependencies]
-futures-util = { version = "0.3.7", default-features = false, features = ["alloc"] }
-tokio = { version = "0.2.6", features = ["full"] }
->>>>>>> 518bf3f6
+tokio = { version = "1", features = ["rt", "net", "signal", "sync", "time"] }