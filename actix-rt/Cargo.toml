--- conflicted
+++ resolved
@@ -18,17 +18,6 @@
 path = "src/lib.rs"
 
 [dependencies]
-<<<<<<< HEAD
-actix-threadpool = "0.1.1"
-futures = { package = "futures-preview", version  = "0.3.0-alpha.18" }
-
-
-# TODO: Replace this with dependency on tokio-runtime once it is ready
-tokio = { version = "0.2.0-alpha.4" }
-tokio-timer = "=0.3.0-alpha.4"
-tokio-executor = "=0.2.0-alpha.4"
-tokio-net = "=0.2.0-alpha.4"
-=======
 actix-threadpool = "0.2"
 futures = "0.3.1"
 
@@ -37,6 +26,5 @@
 tokio-timer = "=0.3.0-alpha.5"
 tokio-executor = "=0.2.0-alpha.5"
 tokio-net = "=0.2.0-alpha.5"
->>>>>>> 05ae2585
 
 copyless = "0.1.4"