--- conflicted
+++ resolved
@@ -8,14 +8,6 @@
 * Add `System::attach_to_tokio` method. [#173]
 
 ### Changed
-<<<<<<< HEAD
-* Update `tokio` dependency to `1`
-* Rename `time` module `delay_for` to `sleep`, `delay_until` to `sleep_until`, `Delay` to `Sleep` to keep inline with tokio.
-* Remove `'static` lifetime requirement for `Runtime::block_on` and `SystemRunner::block_on`. 
-  These methods would accept a &Self when calling.
-  Remove `'static` lifetime requirement for `System::run` and `Builder::run`.
-  `Arbiter::spawn` would panic when `System` is not in scope. [#207]
-=======
 * Update `tokio` dependency to `1.0`. [#236]
 * Rename `time` module `delay_for` to `sleep`, `delay_until` to `sleep_until`, `Delay` to `Sleep`
   to stay aligned with Tokio's naming. [#236]
@@ -23,7 +15,6 @@
   * These methods now accept `&self` when calling. [#236]
 * Remove `'static` lifetime requirement for `System::run` and `Builder::run`. [#236]
 * `Arbiter::spawn` now panics when `System` is not in scope. [#207]
->>>>>>> a09f9abf
 
 ### Fixed
 * Fix work load issue by removing `PENDING` thread local. [#207]
