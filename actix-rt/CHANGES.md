--- conflicted
+++ resolved
@@ -2,13 +2,9 @@
 
 ## Unreleased - 2023-xx-xx
 
-<<<<<<< HEAD
-- Minimum supported Rust version (MSRV) is now 1.60.
 - Add `actix_rt::System::runtime()` method to retrieve the underlying `actix_rt::Runtime` runtime
 - Add `actix_rt::Runtime::tokio_runtime()` method to retrieve the underlying Tokio runtime
-=======
 - Minimum supported Rust version (MSRV) is now 1.65.
->>>>>>> 0bc310a6
 
 ## 2.8.0 - 2022-12-21
 
