--- conflicted
+++ resolved
@@ -1,15 +1,11 @@
 # Changes
 
 ## Unreleased - 2021-xx-xx
-<<<<<<< HEAD
 * Add `io-uring` feature for enabling async file Io on linux system. [#374]
-
-[#374]: https://github.com/actix/actix-net/pull/374
-=======
 * The `spawn` method can now resolve with non-unit outputs. [#369]
 
 [#369]: https://github.com/actix/actix-net/pull/369
->>>>>>> 2b1edb95
+[#374]: https://github.com/actix/actix-net/pull/374
 
 
 ## 2.2.0 - 2021-03-29
